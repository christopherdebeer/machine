--- conflicted
+++ resolved
@@ -20,11 +20,7 @@
 
 Task node1;
 
-<<<<<<< HEAD
-note node1 "This is a note about node1";
-=======
 Note node1 "This is a note about node1";
->>>>>>> b65aa212
         `;
 
         const document = await parse(text);
@@ -34,17 +30,10 @@
         const machine = document.parseResult.value;
         const noteNode = machine.nodes.find(n => n.type?.toLowerCase() === 'note');
         expect(noteNode).toBeDefined();
-<<<<<<< HEAD
-        expect(noteNode?.name).toContain('node1');
-        expect(noteNode?.title).toBe('"This is a note about node1"');
-        const targetAttr = noteNode?.attributes?.find(a => a.name === 'target');
-        expect(targetAttr).toBeDefined();
-=======
         expect(noteNode?.name).toBe('node1');
         // Title may or may not have quotes depending on AST processing
         const titleWithoutQuotes = noteNode?.title?.replace(/^"|"$/g, '');
         expect(titleWithoutQuotes).toBe('This is a note about node1');
->>>>>>> b65aa212
     });
 
     test('should parse note with annotations', async () => {
@@ -53,11 +42,7 @@
 
 Task node1;
 
-<<<<<<< HEAD
-note node1 "Title" @Critical;
-=======
 Note node1 "Title" @Critical;
->>>>>>> b65aa212
         `;
 
         const document = await parse(text);
@@ -77,11 +62,7 @@
 
 Task node1;
 
-<<<<<<< HEAD
-note node1 "Title" @Critical {
-=======
 Note node1 "Title" @Critical {
->>>>>>> b65aa212
     priority: "high";
     category: "documentation";
 }
@@ -107,14 +88,8 @@
 
 Task node1;
 
-<<<<<<< HEAD
-note node1 "Valid note";
-
-note nonexistent "Invalid note - target does not exist";
-=======
 Note node1 "Valid note";
 Note nonexistent "Invalid note - target does not exist";
->>>>>>> b65aa212
         `;
 
         const document = await parse(text);
