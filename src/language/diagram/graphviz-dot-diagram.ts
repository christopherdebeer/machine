/**
 * Graphviz DOT Diagram Generator
 *
 * Generates DOT syntax from MachineJSON for rendering with Graphviz.
 * Supports both static and runtime visualizations with full nested namespace support.
 */

import { MachineJSON, DiagramOptions, RuntimeContext, RuntimeNodeState, RuntimeEdgeState, SemanticHierarchy } from './types.js';
import { NodeTypeChecker } from '../node-type-checker.js';
import { ValidationContext, ValidationSeverity } from '../validation-errors.js';

/**
 * Helper function to escape DOT special characters
 */
function escapeDot(text: string): string {
    if (!text) return '';
    // Escape backslashes, quotes, newlines, and record delimiters for DOT labels
    return text
        .replace(/\\/g, '\\\\')
        .replace(/"/g, '\\"')
        .replace(/\n/g, '\\n')
        .replace(/\r/g, '')
        .replace(/\{/g, '\\{')
        .replace(/\}/g, '\\}')
        .replace(/\|/g, '\\|');
}

/**
 * Helper function to escape text for HTML-like labels in Graphviz
 */
function escapeHtml(text: string): string {
    if (!text) return '';
    return text
        .replace(/&/g, '&amp;')
        .replace(/</g, '&lt;')
        .replace(/>/g, '&gt;')
        .replace(/"/g, '&quot;');
}

/**
 * Get node shape based on type and annotations
 */
function getNodeShape(node: any, edges?: any[]): string {
    const nodeType = NodeTypeChecker.getNodeType(node, edges);

    // Check for annotations
    const annotations = node.annotations || [];
    const hasAbstract = annotations.some((a: any) => a.name === 'Abstract');

    // Map node types to shapes
    const shapeMap: Record<string, string> = {
        init: 'ellipse',       // Start/entry points
        end: 'ellipse',        // End/exit points
        task: 'box',           // Tasks/actions
        state: 'diamond',      // State nodes
        context: 'folder',     // Context/data storage
        tool: 'component',     // Tool/utility nodes
    };

    // Abstract nodes use octagon
    if (hasAbstract) {
        return 'egg';
    }

    return (nodeType && shapeMap[nodeType]) || 'box';
}

/**
 * Generate node attributes for styling based on type and annotations
 * Also applies custom styles from style nodes if applicable
 */
<<<<<<< HEAD
function getNodeStyle(node: any, edges?: any[], validationContext?: ValidationContext): string {
=======
function getNodeStyle(node: any, edges?: any[], styleNodes?: any[]): string {
>>>>>>> 6e3b52c6
    const nodeType = NodeTypeChecker.getNodeType(node, edges);
    const annotations = node.annotations || [];

    // Check for special annotations
    const hasDeprecated = annotations.some((a: any) => a.name === 'Deprecated');
    const hasCritical = annotations.some((a: any) => a.name === 'Critical');
    const hasSingleton = annotations.some((a: any) => a.name === 'Singleton');
    const hasAbstract = annotations.some((a: any) => a.name === 'Abstract');

    if (!nodeType && annotations.length === 0) {
        return 'fillcolor="#FFFFFF", style=filled, color="#000000"';
    }

    const styles: Record<string, string> = {
        task: 'fillcolor="#E3F2FD", style=filled, color="#1976D2"',
        state: 'fillcolor="#F3E5F5", style=filled, color="#7B1FA2"',
        context: 'fillcolor="#E8F5E9", style=filled, color="#388E3C"',
        tool: 'fillcolor="#FFF9C4", style=filled, color="#F57F17"',
        init: 'fillcolor="#FFF3E0", style=filled, color="#F57C00"',
    };

    let baseStyle = (nodeType && styles[nodeType]) || 'fillcolor="#FFFFFF", style=filled, color="#000000"';

    // Modify style based on annotations
    if (hasDeprecated) {
        // Deprecated: use dashed border and gray out
        baseStyle = baseStyle.replace('style=filled', 'style="filled,dashed"');
        baseStyle += ', fontcolor="#999999"';
    }

    if (hasCritical) {
        // Critical: use bold border and red accent
        // baseStyle = baseStyle.replace(/color="[^"]*"/, 'color="#ffadad"');
        baseStyle += ', penwidth=3';
    }

    if (hasSingleton) {
        // Singleton: use double border
        baseStyle += ', peripheries=2';
    }

    if (hasAbstract) {
        // Abstract: use dashed style if not already set
        if (!baseStyle.includes('dashed')) {
            baseStyle = baseStyle.replace('style=filled', 'style="filled,dashed"');
        }
    }

<<<<<<< HEAD
    // Add validation warning styling if validation context is provided
    if (validationContext) {
        const nodeFlag = validationContext.getNodeFlag(node.name);
        if (nodeFlag && nodeFlag.errors.length > 0) {
            // Find the highest severity error
            const maxSeverity = getMaxSeverity(nodeFlag.errors);

            switch (maxSeverity) {
                case ValidationSeverity.ERROR:
                    // Red bold border for errors
                    baseStyle += ', penwidth=3, color="#D32F2F"';
                    break;
                case ValidationSeverity.WARNING:
                    // Orange border for warnings
                    baseStyle += ', penwidth=2, color="#FFA726"';
                    break;
                case ValidationSeverity.INFO:
                    // Blue dashed border for info
                    baseStyle += ', penwidth=2, color="#42A5F5"';
                    if (!baseStyle.includes('dashed')) {
                        baseStyle = baseStyle.replace('style=filled', 'style="filled,dashed"');
                    }
                    break;
                case ValidationSeverity.HINT:
                    // Light gray dashed border for hints
                    baseStyle += ', penwidth=1, color="#9E9E9E"';
                    if (!baseStyle.includes('dashed')) {
                        baseStyle = baseStyle.replace('style=filled', 'style="filled,dashed"');
                    }
                    break;
            }
        }
=======
    // Apply custom styles from style nodes
    if (styleNodes && styleNodes.length > 0) {
        baseStyle = applyCustomStyles(node, styleNodes, baseStyle);
>>>>>>> 6e3b52c6
    }

    return baseStyle;
}

/**
<<<<<<< HEAD
 * Get the maximum (most severe) severity from a list of validation errors
 */
function getMaxSeverity(errors: any[]): ValidationSeverity {
    const severityOrder = [
        ValidationSeverity.ERROR,
        ValidationSeverity.WARNING,
        ValidationSeverity.INFO,
        ValidationSeverity.HINT
    ];

    for (const severity of severityOrder) {
        if (errors.some(e => e.severity === severity)) {
            return severity;
        }
    }

    return ValidationSeverity.HINT;
}

/**
 * Get icon for warning severity
 */
function getWarningIcon(severity: ValidationSeverity): string {
    switch (severity) {
        case ValidationSeverity.ERROR:
            return '🔴';
        case ValidationSeverity.WARNING:
            return '⚠️';
        case ValidationSeverity.INFO:
            return 'ℹ️';
        case ValidationSeverity.HINT:
            return '💡';
        default:
            return '⚠️';
    }
=======
 * Apply custom styles from style nodes based on annotation matching
 */
function applyCustomStyles(node: any, styleNodes: any[], baseStyle: string): string {
    let finalStyle = baseStyle;
    const nodeAnnotations = node.annotations || [];

    // Find matching style nodes
    for (const styleNode of styleNodes) {
        const styleAnnotations = styleNode.annotations || [];

        // Check if any of the node's annotations match the style node's selector annotation
        for (const styleAnnotation of styleAnnotations) {
            const hasMatchingAnnotation = nodeAnnotations.some(
                (nodeAnn: any) => nodeAnn.name === styleAnnotation.name
            );

            if (hasMatchingAnnotation) {
                // Apply all attributes from the style node as graphviz properties
                const styleAttrs = styleNode.attributes || [];
                for (const attr of styleAttrs) {
                    let attrValue = attr.value;

                    // Clean up string values (remove quotes)
                    if (typeof attrValue === 'string') {
                        attrValue = attrValue.replace(/^["']|["']$/g, '');
                    }

                    // Append to style string
                    finalStyle += `, ${attr.name}="${attrValue}"`;
                }
            }
        }
    }

    return finalStyle;
>>>>>>> 6e3b52c6
}

/**
 * Generate HTML label for machine root showing title, description, version, and attributes
 */
function generateMachineLabel(machineJson: MachineJSON, options: DiagramOptions): string {
    let htmlLabel = '<table border="0" cellborder="0" cellspacing="0" cellpadding="4">';

    // Title (bold, larger font)
    const title = options.title || machineJson.title || '';
    if (title) htmlLabel += '<tr><td align="center"><font point-size="12"><b>' + escapeHtml(title) + '</b></font></td></tr>';

    // Version (if present in attributes)
    const versionAttr = machineJson.attributes?.find(a => a.name === 'version');
    if (versionAttr || (machineJson.annotations && machineJson.annotations.length > 0)) {
        let versionValue = '';
        if (versionAttr?.value !== undefined) {
            versionValue = typeof versionAttr.value === 'string'
                ? versionAttr.value.replace(/^["']|["']$/g, '')
                : String(versionAttr.value);
        }
        // Annotations (if present)
        const annText = machineJson.annotations?.map(ann =>
            ann.value ? '@' + ann.name + '("' + ann.value + '")' : '@' + ann.name
        ).join(' ');
        htmlLabel += '<tr><td align="center"><font point-size="10">v' + escapeHtml(versionValue) + ' ' + escapeHtml(annText || '') + '</font></td></tr>';
    }

    // Description (if present in attributes)
    const descAttr = machineJson.attributes?.find(a => a.name === 'description' || a.name === 'desc');
    if (descAttr) {
        const descValue = typeof descAttr.value === 'string'
            ? descAttr.value.replace(/^["']|["']$/g, '')
            : String(descAttr.value);
        htmlLabel += '<tr><td align="center"><font point-size="10"><i>' + escapeHtml(descValue) + '</i></font></td></tr>';
    }

    // Attributes table (excluding description and version which are shown above)
    const displayAttrs = machineJson.attributes?.filter(a =>
        a.name !== 'description' && a.name !== 'desc' && a.name !== 'version'
    ) || [];

    if (displayAttrs.length > 0) {
        htmlLabel += '<tr><td>';
        htmlLabel += '<table border="0" cellborder="1" cellspacing="0" cellpadding="2">';
        displayAttrs.forEach(attr => {
            let displayValue = attr.value;
            if (typeof displayValue === 'string') {
                displayValue = displayValue.replace(/^["']|["']$/g, '');
            }
            const typeStr = attr.type ? ' : ' + escapeHtml(attr.type) : '';
            htmlLabel += '<tr>';
            htmlLabel += '<td align="left">' + escapeHtml(attr.name) + typeStr + '</td>';
            htmlLabel += '<td align="left">' + escapeHtml(String(displayValue)) + '</td>';
            htmlLabel += '</tr>';
        });
        htmlLabel += '</table>';
        htmlLabel += '</td></tr>';
    }

    htmlLabel += '</table>';
    return htmlLabel;
}

/**
 * Generate a static DOT diagram from MachineJSON
 */
export function generateDotDiagram(machineJson: MachineJSON, options: DiagramOptions = {}): string {
    const lines: string[] = [];

    // Separate style nodes from renderable nodes
    const styleNodes = machineJson.nodes.filter(n => NodeTypeChecker.isStyleNode(n));
    const renderableNodes = machineJson.nodes.filter(n => !NodeTypeChecker.isStyleNode(n));

    // Header
    lines.push('digraph {');
    lines.push('  // Graph attributes');

    // Generate machine label with title, description, version, and attributes
    const machineLabel = generateMachineLabel(machineJson, options);
    lines.push('  label=<' + machineLabel + '>;');
    lines.push('  labelloc="t";');
    lines.push('  fontsize=10;');
    lines.push('  fontname="Arial";');
    lines.push('  compound=true;');
    lines.push('  rankdir=TB;');
    lines.push('  pad=0.25;');
    lines.push('  node [fontname="Arial", fontsize=10];');  // Removed default shape=record to allow per-node shapes
    lines.push('  edge [fontname="Arial", fontsize=9];');
    lines.push('');

    // Build semantic hierarchy based on parent-child relationships (using only renderable nodes)
    const hierarchy = buildSemanticHierarchy(renderableNodes);
    const rootNodes = getRootNodes(renderableNodes);

    // Extract validation context from options
    const validationContext = options.validationContext as ValidationContext | undefined;

    // Generate nodes organized by semantic/lexical nesting
    lines.push('  // Node definitions with nested namespaces');
<<<<<<< HEAD
    lines.push(generateSemanticHierarchy(hierarchy, rootNodes, machineJson, 1, validationContext, options));
=======
    lines.push(generateSemanticHierarchy(hierarchy, rootNodes, machineJson, 1, styleNodes));
>>>>>>> 6e3b52c6
    lines.push('');

    // Generate edges
    if (machineJson.edges && machineJson.edges.length > 0) {
        lines.push('  // Edges');
        lines.push(generateEdges(machineJson));
    }

    // Generate notes as edge labels
    if (machineJson.notes && machineJson.notes.length > 0) {
        lines.push('');
        lines.push('  // Notes');
        lines.push(generateNotes(machineJson.notes));
    }

    // Generate validation warning notes if enabled
    const showNotes = options.warningMode === 'notes' || options.warningMode === 'both';
    if (validationContext && showNotes && options.showValidationWarnings !== false) {
        const warningNotesContent = generateWarningNotes(validationContext, options);
        if (warningNotesContent) {
            lines.push('');
            lines.push('  // Validation Warnings');
            lines.push(warningNotesContent);
        }
    }

    // Generate inferred dependencies
    if (machineJson.inferredDependencies && machineJson.inferredDependencies.length > 0) {
        lines.push('');
        lines.push('  // Inferred Dependencies');
        lines.push(generateInferredDependencies(machineJson.inferredDependencies));
    }

    lines.push('}');

    return lines.join('\n');
}

/**
 * Generate a runtime DOT diagram with execution state
 */
export function generateRuntimeDotDiagram(
    machineJson: MachineJSON,
    context: RuntimeContext,
    options: DiagramOptions = {}
): string {
    const lines: string[] = [];
    const nodeStates = buildNodeStates(machineJson, context);
    const edgeStates = buildEdgeStates(machineJson, context);

    // Header with runtime indicator
    lines.push('digraph {');
    lines.push('  // Graph attributes');
    lines.push('  label="' + escapeDot((machineJson.title || 'Machine') + ' [RUNTIME]') + '";');
    lines.push('  labelloc="t";');
    lines.push('  fontsize=16;');
    lines.push('  fontname="Arial";');
    lines.push('  compound=true;');
    lines.push('  rankdir=TB;');
    lines.push('  pad=0.25;');
    lines.push('  node [fontname="Arial", fontsize=10, shape=record];');  // Restored shape=record for runtime diagrams
    lines.push('  edge [fontname="Arial", fontsize=9];');
    lines.push('');

    // Generate nodes with runtime state
    lines.push('  // Nodes with runtime state');
    nodeStates.forEach(node => {
        const statusEmoji = getStatusEmoji(node.status);
        const statusText = node.status.toUpperCase();

        // Build label
        let label = '';
        if (options.showRuntimeState !== false) {
            label = `${statusEmoji} ${node.name}`;
        } else {
            label = node.name;
        }

        // Build attributes section
        const attrs: string[] = [];

        if (node.type) {
            attrs.push(`&lt;${node.type}&gt;`);
        }

        if (options.showRuntimeState !== false) {
            attrs.push(`status: ${statusText}`);
            if (node.visitCount > 0) {
                attrs.push(`visits: ${node.visitCount}`);
            }
        }

        // Add node attributes with runtime values
        if (node.attributes && node.attributes.length > 0) {
            node.attributes.forEach(attr => {
                if (attr.name === 'prompt' || attr.name === 'desc') return;

                let displayValue = formatAttributeValue(attr.value);

                if (options.showRuntimeValues && attr.runtimeValue !== undefined &&
                    attr.runtimeValue !== attr.value) {
                    displayValue = `${displayValue} → ${formatAttributeValue(attr.runtimeValue)}`;
                }

                const typeAnnotation = attr.type ? ` : ${attr.type}` : '';
                attrs.push(`${attr.name}${typeAnnotation} = ${displayValue}`);
            });
        }

        // Add runtime values if any
        if (options.showRuntimeValues && node.runtimeValues) {
            Object.entries(node.runtimeValues).forEach(([key, value]) => {
                attrs.push(`${key}[runtime] = ${formatAttributeValue(value)}`);
            });
        }

        // Format as DOT record
        const recordLabel = attrs.length > 0
            ? `{${escapeDot(label)}|${attrs.map(a => escapeDot(a)).join('\\n')}}`
            : escapeDot(label);

        // Get styling based on status
        const style = getRuntimeNodeStyle(node);

        lines.push(`  "${node.name}" [label="${recordLabel}", ${style}];`);
    });

    lines.push('');

    // Generate edges with runtime information
    lines.push('  // Edges with runtime state');
    edgeStates.forEach(edge => {
        let label = edge.label || '';

        if (options.showVisitCounts !== false && edge.traversalCount > 0) {
            label += (label ? ' ' : '') + `[${edge.traversalCount}x]`;
        }

        if (options.showRuntimeValues && edge.runtimeData) {
            const runtimeInfo = Object.entries(edge.runtimeData)
                .map(([k, v]) => `${k}=${v}`)
                .join(', ');
            if (runtimeInfo) {
                label += (label ? ', ' : '') + runtimeInfo;
            }
        }

        const edgeLine = label
            ? `  "${edge.source}" -> "${edge.target}" [label="${escapeDot(label)}"];`
            : `  "${edge.source}" -> "${edge.target}";`;
        lines.push(edgeLine);
    });

    // Add execution path information as comments
    if (options.showExecutionPath && context.history.length > 0) {
        lines.push('');
        lines.push('  // Execution Path:');
        context.history.forEach((step, idx) => {
            const timestamp = new Date(step.timestamp).toLocaleTimeString();
            lines.push(`  // ${idx + 1}. ${step.from} → ${step.to} (${step.transition}) at ${timestamp}`);
            if (step.output) {
                const truncatedOutput = step.output.length > 50
                    ? step.output.substring(0, 50) + '...'
                    : step.output;
                lines.push(`  //    Output: ${truncatedOutput}`);
            }
        });
    }

    lines.push('}');

    return lines.join('\n');
}

/**
 * Build semantic hierarchy based on parent-child relationships
 */
function buildSemanticHierarchy(nodes: any[]): SemanticHierarchy {
    const hierarchy: SemanticHierarchy = {};

    nodes.forEach(node => {
        hierarchy[node.name] = {
            node: node,
            children: []
        };
    });

    nodes.forEach(node => {
        if (node.parent && hierarchy[node.parent]) {
            hierarchy[node.parent].children.push(node.name);
        }
    });

    return hierarchy;
}

/**
 * Get root nodes (nodes without parents)
 */
function getRootNodes(nodes: any[]): any[] {
    return nodes.filter(node => !node.parent);
}

/**
 * Generate HTML label for namespace (parent node) showing id, type, annotations, title, description, and attributes
 */
function generateNamespaceLabel(node: any): string {
    let htmlLabel = '<table border="0" cellborder="0" cellspacing="0" cellpadding="4">';

    // First row: ID (bold), Type (italic), Annotations (italic)
    let firstRow = '<b>' + escapeHtml(node.name) + '</b>';

    if (node.type) {
        firstRow += ' <i>&lt;' + escapeHtml(node.type) + '&gt;</i>';
    }

    // Annotations (excluding @note)
    if (node.annotations && node.annotations.length > 0) {
        const displayAnnotations = node.annotations.filter((ann: any) => ann.name !== 'note');
        if (displayAnnotations.length > 0) {
            firstRow += ' <i>';
            displayAnnotations.forEach((ann: any, idx: number) => {
                if (idx > 0) firstRow += ' ';
                if (ann.value) {
                    firstRow += '@' + escapeHtml(ann.name) + '("' + escapeHtml(ann.value) + '")';
                } else {
                    firstRow += '@' + escapeHtml(ann.name);
                }
            });
            firstRow += '</i>';
        }
    }

    htmlLabel += '<tr><td align="left">' + firstRow + '</td></tr>';

    // Title (if different from ID)
    // Description
    const descAttr = node.attributes?.find((a: any) => a.name === 'description' || a.name === 'desc' || a.name === 'prompt');
    if (node.title || descAttr) {
        const titleText = node.title ? String(node.title).replace(/^"|"$/g, '') : '';
        let descValue = descAttr?.value;
        if (typeof descValue === 'string') {
            descValue = descValue.replace(/^["']|["']$/g, '');
        }
        if (titleText && titleText !== node.name) {
            htmlLabel += `<tr><td align="left"><b>${ escapeHtml(titleText) }</b>${node.title && descAttr ? ' — ' : ''}<i>${ escapeHtml(String(descValue || '')) }</i></td></tr>`;
        }
    }

    // Attributes table (excluding description/desc/prompt)
    const displayAttrs = node.attributes?.filter((a: any) =>
        a.name !== 'description' && a.name !== 'desc' && a.name !== 'prompt'
    ) || [];

    if (displayAttrs.length > 0) {
        htmlLabel += '<tr><td>';
        htmlLabel += '<table border="0" cellborder="1" cellspacing="0" cellpadding="2">';
        displayAttrs.forEach((attr: any) => {
            let displayValue = attr.value;
            if (typeof displayValue === 'string') {
                displayValue = displayValue.replace(/^["']|["']$/g, '');
            }
            const typeStr = attr.type ? ' : ' + escapeHtml(attr.type) : '';
            htmlLabel += '<tr>';
            htmlLabel += '<td align="left">' + escapeHtml(attr.name) + typeStr + '</td>';
            htmlLabel += '<td align="left">' + escapeHtml(String(displayValue)) + '</td>';
            htmlLabel += '</tr>';
        });
        htmlLabel += '</table>';
        htmlLabel += '</td></tr>';
    }

    htmlLabel += '</table>';
    return htmlLabel;
}

/**
 * Generate DOT syntax with true nested subgraphs
 */
function generateSemanticHierarchy(
    hierarchy: SemanticHierarchy,
    nodes: any[],
    machineJson: MachineJSON,
    level = 0,
<<<<<<< HEAD
    validationContext?: ValidationContext,
    options?: DiagramOptions
=======
    styleNodes: any[] = []
>>>>>>> 6e3b52c6
): string {
    const lines: string[] = [];
    const indent = '  '.repeat(level);
    const edges = machineJson.edges;

    nodes.forEach(node => {
        const { children } = hierarchy[node.name];

        if (children.length > 0) {
            // Node has children - create a cluster subgraph with enhanced label
            lines.push(`${indent}subgraph cluster_${node.name} {`);

            // Generate rich HTML label for namespace showing id, type, annotations, title, description, and attributes
            const namespaceLabel = generateNamespaceLabel(node);
            lines.push(`${indent}  label=<${namespaceLabel}>;`);

            lines.push(`${indent}  style=filled;`);
            lines.push(`${indent}  fontsize=10;`);
            lines.push(`${indent}  fillcolor="#FFFFFF";`);
            lines.push(`${indent}  color="#999999";`);
            lines.push('');

            // Recursively generate children
            const childNodes = children.map(childName => hierarchy[childName].node);
<<<<<<< HEAD
            lines.push(generateSemanticHierarchy(hierarchy, childNodes, machineJson, level + 1, validationContext, options));
=======
            lines.push(generateSemanticHierarchy(hierarchy, childNodes, machineJson, level + 1, styleNodes));
>>>>>>> 6e3b52c6

            lines.push(`${indent}}`);
        } else {
            // Leaf node
<<<<<<< HEAD
            lines.push(generateNodeDefinition(node, edges, indent, validationContext, options));
=======
            lines.push(generateNodeDefinition(node, edges, indent, styleNodes));
>>>>>>> 6e3b52c6
        }
    });

    return lines.join('\n');
}

/**
 * Generate a node definition in DOT format with HTML-like labels for multi-line formatting
 */
<<<<<<< HEAD
function generateNodeDefinition(node: any, edges: any[], indent: string, validationContext?: ValidationContext, options?: DiagramOptions): string {
=======
function generateNodeDefinition(node: any, edges: any[], indent: string, styleNodes: any[] = []): string {
>>>>>>> 6e3b52c6
    const desc = node.attributes?.find((a: any) => a.name === 'desc') ||
                 node.attributes?.find((a: any) => a.name === 'prompt');
    let displayValue: any = node.title || desc?.value;
    if (displayValue && typeof displayValue === 'string') {
        displayValue = displayValue.replace(/^["']|["']$/g, '');
    }

    // Build HTML label
    let htmlLabel = '<table border="0" cellborder="0" cellspacing="0" cellpadding="4">';

    // First row: Type (italic), ID (bold), Annotations (italic) ONLY
    htmlLabel += '<tr><td align="left">';

    let firstRowContent = '';

    // ID (bold) - always present
    firstRowContent += '<b>' + escapeHtml(node.name) + '</b>';

    // Type first (italic)
    if (node.type) {
        firstRowContent += ' <i>&lt;' + escapeHtml(node.type) + '&gt;</i>';
    }



    // Annotations (italic)
    if (node.annotations && node.annotations.length > 0) {
        const displayAnnotations = node.annotations.filter((ann: any) => ann.name !== 'note');
        if (displayAnnotations.length > 0) {
            firstRowContent += ' <i>';
            displayAnnotations.forEach((ann: any, idx: number) => {
                if (idx > 0) firstRowContent += ' ';
                if (ann.value) {
                    firstRowContent += '@' + escapeHtml(ann.name) + '("' + escapeHtml(ann.value) + '")';
                } else {
                    firstRowContent += '@' + escapeHtml(ann.name);
                }
            });
            firstRowContent += '</i>';
        }
    }

    htmlLabel += firstRowContent;
    htmlLabel += '</td></tr>';

    // Second row: Title/Description (if different from ID)
    if (displayValue && displayValue !== node.name) {
        htmlLabel += '<tr><td align="left">';
        const titleLines = breakLongText(displayValue, 40);
        htmlLabel += titleLines.map(line => escapeHtml(line)).join('<br/>');
        htmlLabel += '</td></tr>';
    }

    // Attributes table
    const attributes = node.attributes?.filter((a: any) =>
        a.name !== 'desc' && a.name !== 'prompt'
    ) || [];

    if (attributes.length > 0) {
        htmlLabel += '<tr><td>';
        htmlLabel += '<table border="0" cellborder="1" cellspacing="0" cellpadding="2">';

        attributes.forEach((a: any) => {
            let displayValue = a.value?.value ?? a.value;
            if (typeof displayValue === 'string') {
                displayValue = displayValue.replace(/^["']|["']$/g, '');
                // Break long values into multiple lines
                displayValue = breakLongText(displayValue, 30).join('<br/>');
            }
            const typeStr = a.type ? ' : ' + escapeHtml(a.type) : '';

            htmlLabel += '<tr>';
            htmlLabel += '<td align="left">' + escapeHtml(a.name) + typeStr + '</td>';
            htmlLabel += '<td align="left">' + escapeHtml(String(displayValue)) + '</td>';
            htmlLabel += '</tr>';
        });

        htmlLabel += '</table>';
        htmlLabel += '</td></tr>';
    }

    // Add inline validation warnings if enabled
    const showInline = !options?.warningMode || options.warningMode === 'inline' || options.warningMode === 'both';
    if (validationContext && showInline && options?.showValidationWarnings !== false) {
        const nodeFlag = validationContext.getNodeFlag(node.name);
        if (nodeFlag && nodeFlag.errors.length > 0) {
            // Filter by minimum severity if specified
            const minSeverityOrder: Record<string, number> = {
                'error': 0,
                'warning': 1,
                'info': 2,
                'hint': 3
            };
            const minLevel = minSeverityOrder[options?.minSeverity || 'warning'] ?? 1;

            const filteredErrors = nodeFlag.errors.filter(e => {
                const errorLevel = minSeverityOrder[e.severity] ?? 3;
                return errorLevel <= minLevel;
            });

            if (filteredErrors.length > 0) {
                // Determine background color based on max severity
                const maxSeverity = getMaxSeverity(filteredErrors);
                let bgColor = '#FFF4CC'; // warning default
                if (maxSeverity === ValidationSeverity.ERROR) bgColor = '#FFCCCC';
                else if (maxSeverity === ValidationSeverity.INFO) bgColor = '#E3F2FD';
                else if (maxSeverity === ValidationSeverity.HINT) bgColor = '#F5F5F5';

                htmlLabel += `<tr><td align="left" bgcolor="${bgColor}">`;

                // Show warning count badge
                const icon = getWarningIcon(maxSeverity);
                htmlLabel += `<font point-size="8"><b>${icon} ${filteredErrors.length} issue${filteredErrors.length > 1 ? 's' : ''}</b><br/>`;

                // Show first 2 warnings inline (to avoid clutter)
                filteredErrors.slice(0, 2).forEach((error: any) => {
                    const shortMsg = error.message.length > 50
                        ? error.message.substring(0, 50) + '...'
                        : error.message;
                    htmlLabel += escapeHtml(shortMsg) + '<br/>';
                });

                if (filteredErrors.length > 2) {
                    htmlLabel += `<i>... and ${filteredErrors.length - 2} more</i>`;
                }

                htmlLabel += '</font></td></tr>';
            }
        }
    }

    htmlLabel += '</table>';

    // Get shape and styling
    const shape = getNodeShape(node, edges);
<<<<<<< HEAD
    const style = getNodeStyle(node, edges, validationContext);
=======
    const style = getNodeStyle(node, edges, styleNodes);
>>>>>>> 6e3b52c6

    return `${indent}"${node.name}" [label=<${htmlLabel}>, shape=${shape}, ${style}];`;
}

/**
 * Break long text into multiple lines at word boundaries
 */
function breakLongText(text: string, maxLength: number): string[] {
    if (!text || text.length <= maxLength) {
        return [text || ''];
    }

    const words = text.split(' ');
    const lines: string[] = [];
    let currentLine = '';

    for (const word of words) {
        if (currentLine.length + word.length + 1 <= maxLength) {
            currentLine += (currentLine ? ' ' : '') + word;
        } else {
            if (currentLine) lines.push(currentLine);
            currentLine = word;
        }
    }

    if (currentLine) lines.push(currentLine);

    return lines.length > 0 ? lines : [text];
}

/**
 * Generate edges section
 */
function generateEdges(machineJson: MachineJSON): string {
    const lines: string[] = [];

    if (!machineJson.edges || machineJson.edges.length === 0) {
        return '';
    }

    machineJson.edges.forEach(edge => {
        const edgeValue = edge.value || {};
        const keys = Object.keys(edgeValue);

        // Build label from edge value (without multiplicity)
        let label = '';
        const textValue = edgeValue.text;
        const otherProps = keys.filter(k => k !== 'text');

        if (otherProps.length > 0) {
            label = otherProps.map(key => `${key}=${edgeValue[key]}`).join(', ');
        } else if (textValue) {
            label = textValue;
        }

        // Get arrow style based on arrow type
        const arrowStyle = getArrowStyle(edge.arrowType || '->');

        // Build edge attributes array
        const edgeAttrs: string[] = [];
        
        if (label) {
            edgeAttrs.push(`label="${escapeDot(label)}"`);
        }
        
        // Add multiplicity using taillabel and headlabel (proper UML style)
        if (edge.sourceMultiplicity) {
            edgeAttrs.push(`taillabel="${escapeDot(edge.sourceMultiplicity)}"`);
        }
        
        if (edge.targetMultiplicity) {
            edgeAttrs.push(`headlabel="${escapeDot(edge.targetMultiplicity)}"`);
        }
        
        if (arrowStyle) {
            edgeAttrs.push(arrowStyle);
        }
        
        edgeAttrs.push('labelOverlay="75%"');
        edgeAttrs.push('labelhref="#srcLineTBD"');

        const edgeLine = `  "${edge.source}" -> "${edge.target}" [${edgeAttrs.join(', ')}];`;
        lines.push(edgeLine);
    });

    return lines.join('\n');
}

/**
 * Map arrow types to DOT styles with enhanced arrow heads
 */
function getArrowStyle(arrowType: string): string {
    const styles: Record<string, string> = {
        '->': '',                                           // Association: normal arrow
        '-->': 'style="dashed"',                           // Dependency: dashed arrow
        '=>': 'penwidth=3, color="#D32F2F"',            // Critical path: thick red arrow
        '<-->': 'dir=both, arrowhead=normal, arrowtail=normal',  // Bidirectional: both arrows
        '<|--': 'arrowhead=empty, dir=back',            // Inheritance: empty arrow pointing to parent
        '*-->': 'arrowhead=diamond, arrowtail=diamond, dir=forward',  // Composition: filled diamond
        'o-->': 'arrowhead=odiamond, arrowtail=none',   // Aggregation: open diamond
    };
    return styles[arrowType] || '';
}

/**
 * Generate notes section
 */
function generateNotes(notes: any[]): string {
    if (!notes || notes.length === 0) return '';

    const lines: string[] = [];
    notes.forEach((note, index) => {
        // Create a visible note node connected to the target
        const noteId = `note_${index}_${note.target}`;
        const content = breakLongText(note.content, 40);
        const htmlLabel = content.map(line => escapeHtml(line)).join('<br/>');
        lines.push(`  "${noteId}" [label=<${htmlLabel}>, shape=note, fillcolor="#FFFACD", style=filled, fontsize=9];`);
        lines.push(`  "${noteId}" -> "${note.target}" [style=dashed, color="#999999", arrowhead=none];`);
    });

    return lines.join('\n');
}

/**
 * Generate warning notes from validation context
 */
function generateWarningNotes(validationContext: ValidationContext, options?: DiagramOptions): string {
    const lines: string[] = [];
    const nodeFlags = validationContext.getAllNodeFlags();

    // Filter by minimum severity if specified
    const minSeverityOrder: Record<string, number> = {
        'error': 0,
        'warning': 1,
        'info': 2,
        'hint': 3
    };
    const minLevel = minSeverityOrder[options?.minSeverity || 'warning'] ?? 1;

    nodeFlags.forEach((flag, nodeName) => {
        const filteredErrors = flag.errors.filter(e => {
            const errorLevel = minSeverityOrder[e.severity] ?? 3;
            return errorLevel <= minLevel;
        });

        filteredErrors.forEach((error, index) => {
            const noteId = `warning_${nodeName}_${index}`;
            const icon = getWarningIcon(error.severity);

            // Build warning content
            let content = `${icon} ${error.message}`;
            if (error.suggestion) {
                content += `\n\nSuggestion: ${error.suggestion}`;
            }

            const contentLines = breakLongText(content, 40);
            const htmlLabel = contentLines.map(line => escapeHtml(line)).join('<br/>');

            // Use different colors based on severity
            let color = '#FFF4CC'; // warning default
            if (error.severity === ValidationSeverity.ERROR) color = '#FFCCCC';
            else if (error.severity === ValidationSeverity.INFO) color = '#E3F2FD';
            else if (error.severity === ValidationSeverity.HINT) color = '#F5F5F5';

            lines.push(`  "${noteId}" [label=<${htmlLabel}>, shape=note, fillcolor="${color}", style=filled, fontsize=9];`);
            lines.push(`  "${noteId}" -> "${nodeName}" [style=dashed, color="#999999", arrowhead=none];`);
        });
    });

    return lines.join('\n');
}

/**
 * Generate inferred dependencies section
 */
function generateInferredDependencies(deps: any[]): string {
    if (deps.length === 0) return '';

    const lines: string[] = [];
    deps.forEach(dep => {
        lines.push(`  "${dep.source}" -> "${dep.target}" [label="${escapeDot(dep.reason)}", style=dashed, color=blue];`);
    });

    return lines.join('\n');
}

/**
 * Build runtime node states
 */
function buildNodeStates(machineJson: MachineJSON, context: RuntimeContext): RuntimeNodeState[] {
    return machineJson.nodes.map(node => {
        const isCurrent = node.name === context.currentNode;
        const isVisited = context.visitedNodes.has(node.name);
        const visitCount = context.history.filter(h => h.from === node.name).length;

        const lastVisit = context.history
            .filter(h => h.from === node.name)
            .pop()?.timestamp;

        const runtimeValues: Record<string, any> = {};

        if (isCurrent && context.attributes.size > 0) {
            context.attributes.forEach((value, key) => {
                runtimeValues[key] = value;
            });
        }

        return {
            name: node.name,
            type: node.type,
            status: isCurrent ? 'current' : (isVisited ? 'visited' : 'pending'),
            visitCount,
            lastVisited: lastVisit,
            runtimeValues: Object.keys(runtimeValues).length > 0 ? runtimeValues : undefined,
            attributes: node.attributes?.map((attr: any) => ({
                name: attr.name,
                type: attr.type,
                value: attr.value,
                runtimeValue: runtimeValues[attr.name]
            }))
        };
    });
}

/**
 * Build runtime edge states
 */
function buildEdgeStates(machineJson: MachineJSON, context: RuntimeContext): RuntimeEdgeState[] {
    return machineJson.edges.map(edge => {
        const traversalCount = context.history.filter(
            h => h.from === edge.source && h.to === edge.target
        ).length;

        const lastTraversal = context.history
            .filter(h => h.from === edge.source && h.to === edge.target)
            .pop();

        const edgeValue = edge.value || {};
        const label = edgeValue.text || '';

        return {
            source: edge.source,
            target: edge.target,
            label,
            traversalCount,
            lastTraversed: lastTraversal?.timestamp,
            runtimeData: undefined
        };
    });
}

/**
 * Get status emoji for visual indication
 */
function getStatusEmoji(status: 'current' | 'visited' | 'pending'): string {
    switch (status) {
        case 'current': return '▶️';
        case 'visited': return '✅';
        case 'pending': return '⏸️';
        default: return '◯';
    }
}

/**
 * Get runtime node styling based on status
 */
function getRuntimeNodeStyle(node: RuntimeNodeState): string {
    switch (node.status) {
        case 'current':
            return 'fillcolor="#4CAF50", style=filled, color="#2E7D32", penwidth=3';
        case 'visited':
            return 'fillcolor="#2196F3", style=filled, color="#1565C0", penwidth=2';
        case 'pending':
            return 'fillcolor="#FFC107", style=filled, color="#F57F17"';
        default:
            return 'fillcolor="#FFFFFF", style=filled, color="#000000"';
    }
}

/**
 * Format attribute values for display
 */
function formatAttributeValue(value: any): string {
    if (value === null || value === undefined) {
        return 'null';
    }

    if (typeof value === 'string') {
        const cleaned = value.replace(/^["']|["']$/g, '');
        return cleaned.length > 30 ? cleaned.substring(0, 30) + '...' : cleaned;
    }

    if (Array.isArray(value)) {
        return `[${value.join(', ')}]`;
    }

    if (typeof value === 'object') {
        return JSON.stringify(value);
    }

    return String(value);
}<|MERGE_RESOLUTION|>--- conflicted
+++ resolved
@@ -67,13 +67,9 @@
 
 /**
  * Generate node attributes for styling based on type and annotations
- * Also applies custom styles from style nodes if applicable
- */
-<<<<<<< HEAD
-function getNodeStyle(node: any, edges?: any[], validationContext?: ValidationContext): string {
-=======
-function getNodeStyle(node: any, edges?: any[], styleNodes?: any[]): string {
->>>>>>> 6e3b52c6
+ * Also applies custom styles from style nodes and validation warnings if applicable
+ */
+function getNodeStyle(node: any, edges?: any[], styleNodes?: any[], validationContext?: ValidationContext): string {
     const nodeType = NodeTypeChecker.getNodeType(node, edges);
     const annotations = node.annotations || [];
 
@@ -122,8 +118,13 @@
         }
     }
 
-<<<<<<< HEAD
+    // Apply custom styles from style nodes
+    if (styleNodes && styleNodes.length > 0) {
+        baseStyle = applyCustomStyles(node, styleNodes, baseStyle);
+    }
+
     // Add validation warning styling if validation context is provided
+    // This is applied last to ensure warnings are visible
     if (validationContext) {
         const nodeFlag = validationContext.getNodeFlag(node.name);
         if (nodeFlag && nodeFlag.errors.length > 0) {
@@ -155,18 +156,12 @@
                     break;
             }
         }
-=======
-    // Apply custom styles from style nodes
-    if (styleNodes && styleNodes.length > 0) {
-        baseStyle = applyCustomStyles(node, styleNodes, baseStyle);
->>>>>>> 6e3b52c6
     }
 
     return baseStyle;
 }
 
 /**
-<<<<<<< HEAD
  * Get the maximum (most severe) severity from a list of validation errors
  */
 function getMaxSeverity(errors: any[]): ValidationSeverity {
@@ -202,7 +197,9 @@
         default:
             return '⚠️';
     }
-=======
+}
+
+/**
  * Apply custom styles from style nodes based on annotation matching
  */
 function applyCustomStyles(node: any, styleNodes: any[], baseStyle: string): string {
@@ -238,7 +235,6 @@
     }
 
     return finalStyle;
->>>>>>> 6e3b52c6
 }
 
 /**
@@ -339,11 +335,7 @@
 
     // Generate nodes organized by semantic/lexical nesting
     lines.push('  // Node definitions with nested namespaces');
-<<<<<<< HEAD
-    lines.push(generateSemanticHierarchy(hierarchy, rootNodes, machineJson, 1, validationContext, options));
-=======
-    lines.push(generateSemanticHierarchy(hierarchy, rootNodes, machineJson, 1, styleNodes));
->>>>>>> 6e3b52c6
+    lines.push(generateSemanticHierarchy(hierarchy, rootNodes, machineJson, 1, styleNodes, validationContext, options));
     lines.push('');
 
     // Generate edges
@@ -628,12 +620,9 @@
     nodes: any[],
     machineJson: MachineJSON,
     level = 0,
-<<<<<<< HEAD
+    styleNodes: any[] = [],
     validationContext?: ValidationContext,
     options?: DiagramOptions
-=======
-    styleNodes: any[] = []
->>>>>>> 6e3b52c6
 ): string {
     const lines: string[] = [];
     const indent = '  '.repeat(level);
@@ -658,20 +647,12 @@
 
             // Recursively generate children
             const childNodes = children.map(childName => hierarchy[childName].node);
-<<<<<<< HEAD
-            lines.push(generateSemanticHierarchy(hierarchy, childNodes, machineJson, level + 1, validationContext, options));
-=======
-            lines.push(generateSemanticHierarchy(hierarchy, childNodes, machineJson, level + 1, styleNodes));
->>>>>>> 6e3b52c6
+            lines.push(generateSemanticHierarchy(hierarchy, childNodes, machineJson, level + 1, styleNodes, validationContext, options));
 
             lines.push(`${indent}}`);
         } else {
             // Leaf node
-<<<<<<< HEAD
-            lines.push(generateNodeDefinition(node, edges, indent, validationContext, options));
-=======
-            lines.push(generateNodeDefinition(node, edges, indent, styleNodes));
->>>>>>> 6e3b52c6
+            lines.push(generateNodeDefinition(node, edges, indent, styleNodes, validationContext, options));
         }
     });
 
@@ -681,11 +662,7 @@
 /**
  * Generate a node definition in DOT format with HTML-like labels for multi-line formatting
  */
-<<<<<<< HEAD
-function generateNodeDefinition(node: any, edges: any[], indent: string, validationContext?: ValidationContext, options?: DiagramOptions): string {
-=======
-function generateNodeDefinition(node: any, edges: any[], indent: string, styleNodes: any[] = []): string {
->>>>>>> 6e3b52c6
+function generateNodeDefinition(node: any, edges: any[], indent: string, styleNodes: any[] = [], validationContext?: ValidationContext, options?: DiagramOptions): string {
     const desc = node.attributes?.find((a: any) => a.name === 'desc') ||
                  node.attributes?.find((a: any) => a.name === 'prompt');
     let displayValue: any = node.title || desc?.value;
@@ -708,8 +685,6 @@
     if (node.type) {
         firstRowContent += ' <i>&lt;' + escapeHtml(node.type) + '&gt;</i>';
     }
-
-
 
     // Annotations (italic)
     if (node.annotations && node.annotations.length > 0) {
@@ -821,11 +796,7 @@
 
     // Get shape and styling
     const shape = getNodeShape(node, edges);
-<<<<<<< HEAD
-    const style = getNodeStyle(node, edges, validationContext);
-=======
-    const style = getNodeStyle(node, edges, styleNodes);
->>>>>>> 6e3b52c6
+    const style = getNodeStyle(node, edges, styleNodes, validationContext);
 
     return `${indent}"${node.name}" [label=<${htmlLabel}>, shape=${shape}, ${style}];`;
 }
