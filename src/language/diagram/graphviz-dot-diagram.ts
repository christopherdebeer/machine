/**
 * Graphviz DOT Diagram Generator
 *
 * Generates DOT syntax from MachineJSON for rendering with Graphviz.
 * Supports both static and runtime visualizations with full nested namespace support.
 */

import { MachineJSON, DiagramOptions, RuntimeContext, RuntimeNodeState, RuntimeEdgeState, SemanticHierarchy } from './types.js';
import { NodeTypeChecker } from '../node-type-checker.js';
import { ValidationContext, ValidationSeverity } from '../validation-errors.js';

/**
 * Helper function to escape DOT special characters
 */
function escapeDot(text: string): string {
    if (!text) return '';
    // Escape backslashes, quotes, newlines, and record delimiters for DOT labels
    return text
        .replace(/\\/g, '\\\\')
        .replace(/"/g, '\\"')
        .replace(/\n/g, '\\n')
        .replace(/\r/g, '')
        .replace(/\{/g, '\\{')
        .replace(/\}/g, '\\}')
        .replace(/\|/g, '\\|');
}

/**
 * Helper function to escape text for HTML-like labels in Graphviz
 */
function escapeHtml(text: string): string {
    if (!text) return '';
    return text
        .replace(/&/g, '&amp;')
        .replace(/</g, '&lt;')
        .replace(/>/g, '&gt;')
        .replace(/"/g, '&quot;');
}

/**
 * Format attribute value for display in graphviz labels
 * Properly handles nested objects and arrays
 */
function formatAttributeValueForDisplay(value: any): string {
    if (value === null || value === undefined) {
        return 'null';
    }

    if (typeof value === 'string') {
        return value.replace(/^["']|["']$/g, '');
    }

    if (typeof value === 'boolean' || typeof value === 'number') {
        return String(value);
    }

    if (Array.isArray(value)) {
        return JSON.stringify(value);
    }

    if (typeof value === 'object') {
        return JSON.stringify(value);
    }

    return String(value);
}

/**
 * Get node shape based on type and annotations
 */
function getNodeShape(node: any, edges?: any[]): string {
    const nodeType = NodeTypeChecker.getNodeType(node, edges);

    // Check for annotations
    const annotations = node.annotations || [];
    const hasAbstract = annotations.some((a: any) => a.name === 'Abstract');

    // Map node types to shapes
    const shapeMap: Record<string, string> = {
        init: 'ellipse',       // Start/entry points
        end: 'ellipse',        // End/exit points
        task: 'box',           // Tasks/actions
        state: 'diamond',      // State nodes
        context: 'folder',     // Context/data storage
        tool: 'component',     // Tool/utility nodes
    };

    // Abstract nodes use octagon
    if (hasAbstract) {
        return 'egg';
    }

    return (nodeType && shapeMap[nodeType]) || 'box';
}

/**
 * Generate node attributes for styling based on type and annotations
 * Also applies custom styles from style nodes and validation warnings if applicable
 */
function getNodeStyle(node: any, edges?: any[], styleNodes?: any[], validationContext?: ValidationContext): string {
    const nodeType = NodeTypeChecker.getNodeType(node, edges);
    const annotations = node.annotations || [];

    // Check for special annotations
    const hasDeprecated = annotations.some((a: any) => a.name === 'Deprecated');
    const hasCritical = annotations.some((a: any) => a.name === 'Critical');
    const hasSingleton = annotations.some((a: any) => a.name === 'Singleton');
    const hasAbstract = annotations.some((a: any) => a.name === 'Abstract');

    if (!nodeType && annotations.length === 0) {
        return 'fillcolor="#FFFFFF", style=filled, color="#000000"';
    }

    const styles: Record<string, string> = {
        task: 'fillcolor="#E3F2FD", style=filled, color="#1976D2"',
        state: 'fillcolor="#F3E5F5", style=filled, color="#7B1FA2"',
        context: 'fillcolor="#E8F5E9", style=filled, color="#388E3C"',
        tool: 'fillcolor="#FFF9C4", style=filled, color="#F57F17"',
        init: 'fillcolor="#FFF3E0", style=filled, color="#F57C00"',
    };

    let baseStyle = (nodeType && styles[nodeType]) || 'fillcolor="#FFFFFF", style=filled, color="#000000"';

    // Modify style based on annotations
    if (hasDeprecated) {
        // Deprecated: use dashed border and gray out
        baseStyle = baseStyle.replace('style=filled', 'style="filled,dashed"');
        baseStyle += ', fontcolor="#999999"';
    }

    if (hasCritical) {
        // Critical: use bold border and red accent
        // baseStyle = baseStyle.replace(/color="[^"]*"/, 'color="#ffadad"');
        baseStyle += ', penwidth=3';
    }

    if (hasSingleton) {
        // Singleton: use double border
        baseStyle += ', peripheries=2';
    }

    if (hasAbstract) {
        // Abstract: use dashed style if not already set
        if (!baseStyle.includes('dashed')) {
            baseStyle = baseStyle.replace('style=filled', 'style="filled,dashed"');
        }
    }

    // Apply custom styles from style nodes
    if (styleNodes && styleNodes.length > 0) {
        baseStyle = applyCustomStyles(node, styleNodes, baseStyle);
    }

    // Add validation warning styling if validation context is provided
    // This is applied last to ensure warnings are visible
    if (validationContext) {
        const nodeFlag = validationContext.getNodeFlag(node.name);
        if (nodeFlag && nodeFlag.errors.length > 0) {
            // Find the highest severity error
            const maxSeverity = getMaxSeverity(nodeFlag.errors);

            switch (maxSeverity) {
                case ValidationSeverity.ERROR:
                    // Red bold border for errors
                    baseStyle += ', penwidth=3, color="#D32F2F"';
                    break;
                case ValidationSeverity.WARNING:
                    // Orange border for warnings
                    baseStyle += ', penwidth=2, color="#FFA726"';
                    break;
                case ValidationSeverity.INFO:
                    // Blue dashed border for info
                    baseStyle += ', penwidth=2, color="#42A5F5"';
                    if (!baseStyle.includes('dashed')) {
                        baseStyle = baseStyle.replace('style=filled', 'style="filled,dashed"');
                    }
                    break;
                case ValidationSeverity.HINT:
                    // Light gray dashed border for hints
                    baseStyle += ', penwidth=1, color="#9E9E9E"';
                    if (!baseStyle.includes('dashed')) {
                        baseStyle = baseStyle.replace('style=filled', 'style="filled,dashed"');
                    }
                    break;
            }
        }
    }

    return baseStyle;
}

/**
 * Get the maximum (most severe) severity from a list of validation errors
 */
function getMaxSeverity(errors: any[]): ValidationSeverity {
    const severityOrder = [
        ValidationSeverity.ERROR,
        ValidationSeverity.WARNING,
        ValidationSeverity.INFO,
        ValidationSeverity.HINT
    ];

    for (const severity of severityOrder) {
        if (errors.some(e => e.severity === severity)) {
            return severity;
        }
    }

    return ValidationSeverity.HINT;
}

/**
 * Get icon for warning severity
 */
function getWarningIcon(severity: ValidationSeverity): string {
    switch (severity) {
        case ValidationSeverity.ERROR:
            return '🔴';
        case ValidationSeverity.WARNING:
            return '⚠️';
        case ValidationSeverity.INFO:
            return 'ℹ️';
        case ValidationSeverity.HINT:
            return '💡';
        default:
            return '⚠️';
    }
}

/**
 * Apply custom styles from style nodes based on annotation matching
 */
function applyCustomStyles(node: any, styleNodes: any[], baseStyle: string): string {
    let finalStyle = baseStyle;
    const nodeAnnotations = node.annotations || [];

    // Find matching style nodes
    for (const styleNode of styleNodes) {
        const styleAnnotations = styleNode.annotations || [];

        // Check if any of the node's annotations match the style node's selector annotation
        for (const styleAnnotation of styleAnnotations) {
            const hasMatchingAnnotation = nodeAnnotations.some(
                (nodeAnn: any) => nodeAnn.name === styleAnnotation.name
            );

            if (hasMatchingAnnotation) {
                // Apply all attributes from the style node as graphviz properties
                const styleAttrs = styleNode.attributes || [];
                for (const attr of styleAttrs) {
                    let attrValue = attr.value;

                    // Clean up string values (remove quotes)
                    if (typeof attrValue === 'string') {
                        attrValue = attrValue.replace(/^["']|["']$/g, '');
                    }

                    // Append to style string
                    finalStyle += `, ${attr.name}="${attrValue}"`;
                }
            }
        }
    }

    return finalStyle;
}

/**
 * Generate HTML label for machine root showing title, description, version, and attributes
 */
function generateMachineLabel(machineJson: MachineJSON, options: DiagramOptions): string {
    let htmlLabel = '<table border="0" cellborder="0" cellspacing="0" cellpadding="4">';

    // Title (bold, larger font)
    const title = options.title || machineJson.title || '';
    if (title) htmlLabel += '<tr><td align="center"><font point-size="12"><b>' + escapeHtml(title) + '</b></font></td></tr>';

    // Version (if present in attributes)
    const versionAttr = machineJson.attributes?.find(a => a.name === 'version');
    if (versionAttr || (machineJson.annotations && machineJson.annotations.length > 0)) {
        let versionValue = '';
        if (versionAttr?.value !== undefined) {
            versionValue = typeof versionAttr.value === 'string'
                ? versionAttr.value.replace(/^["']|["']$/g, '')
                : String(versionAttr.value);
        }
        // Annotations (if present)
        const annText = machineJson.annotations?.map(ann =>
            ann.value ? '@' + ann.name + '("' + ann.value + '")' : '@' + ann.name
        ).join(' ');
        htmlLabel += '<tr><td align="center"><font point-size="10">v' + escapeHtml(versionValue) + ' ' + escapeHtml(annText || '') + '</font></td></tr>';
    }

    // Description (if present in attributes)
    const descAttr = machineJson.attributes?.find(a => a.name === 'description' || a.name === 'desc');
    if (descAttr) {
        const descValue = typeof descAttr.value === 'string'
            ? descAttr.value.replace(/^["']|["']$/g, '')
            : String(descAttr.value);
        htmlLabel += '<tr><td align="center"><font point-size="10"><i>' + escapeHtml(descValue) + '</i></font></td></tr>';
    }

    // Attributes table (excluding description and version which are shown above)
    const displayAttrs = machineJson.attributes?.filter(a =>
        a.name !== 'description' && a.name !== 'desc' && a.name !== 'version'
    ) || [];

    if (displayAttrs.length > 0) {
        htmlLabel += '<tr><td>';
        htmlLabel += '<table border="0" cellborder="1" cellspacing="0" cellpadding="2">';
        displayAttrs.forEach(attr => {
            const displayValue = formatAttributeValueForDisplay(attr.value);
            const typeStr = attr.type ? ' : ' + escapeHtml(attr.type) : '';
            htmlLabel += '<tr>';
            htmlLabel += '<td align="left">' + escapeHtml(attr.name) + typeStr + '</td>';
            htmlLabel += '<td align="left">' + escapeHtml(displayValue) + '</td>';
            htmlLabel += '</tr>';
        });
        htmlLabel += '</table>';
        htmlLabel += '</td></tr>';
    }

    htmlLabel += '</table>';
    return htmlLabel;
}

/**
 * Generate a static DOT diagram from MachineJSON
 */
export function generateDotDiagram(machineJson: MachineJSON, options: DiagramOptions = {}): string {
    const lines: string[] = [];

    // Separate style nodes from renderable nodes
    const styleNodes = machineJson.nodes.filter(n => NodeTypeChecker.isStyleNode(n));
    const renderableNodes = machineJson.nodes.filter(n => !NodeTypeChecker.isStyleNode(n));

    // Header
    lines.push('digraph {');
    lines.push('  // Graph attributes');

    // Generate machine label with title, description, version, and attributes
    const machineLabel = generateMachineLabel(machineJson, options);
    lines.push('  label=<' + machineLabel + '>;');
    lines.push('  labelloc="t";');
    lines.push('  fontsize=10;');
    lines.push('  fontname="Arial";');
    lines.push('  compound=true;');
    lines.push('  rankdir=TB;');
    lines.push('  pad=0.25;');
    lines.push('  node [fontname="Arial", fontsize=10];');  // Removed default shape=record to allow per-node shapes
    lines.push('  edge [fontname="Arial", fontsize=9];');
    lines.push('');

    // Build semantic hierarchy based on parent-child relationships (using only renderable nodes)
    const hierarchy = buildSemanticHierarchy(renderableNodes);
    const rootNodes = getRootNodes(renderableNodes);

    // Extract validation context from options
    const validationContext = options.validationContext as ValidationContext | undefined;

    // Generate nodes organized by semantic/lexical nesting
    lines.push('  // Node definitions with nested namespaces');
    lines.push(generateSemanticHierarchy(hierarchy, rootNodes, machineJson, 1, styleNodes, validationContext, options));
    lines.push('');

    // Generate edges
    if (machineJson.edges && machineJson.edges.length > 0) {
        lines.push('  // Edges');
        lines.push(generateEdges(machineJson, styleNodes));
    }

    // Generate notes as edge labels
    if (machineJson.notes && machineJson.notes.length > 0) {
        lines.push('');
        lines.push('  // Notes');
        lines.push(generateNotes(machineJson.notes));
    }

    // Generate validation warning notes if enabled
    const showNotes = options.warningMode === 'notes' || options.warningMode === 'both';
    if (validationContext && showNotes && options.showValidationWarnings !== false) {
        const warningNotesContent = generateWarningNotes(validationContext, options);
        if (warningNotesContent) {
            lines.push('');
            lines.push('  // Validation Warnings');
            lines.push(warningNotesContent);
        }
    }

    // Generate inferred dependencies
    if (machineJson.inferredDependencies && machineJson.inferredDependencies.length > 0) {
        lines.push('');
        lines.push('  // Inferred Dependencies');
        lines.push(generateInferredDependencies(machineJson.inferredDependencies));
    }

    lines.push('}');

    return lines.join('\n');
}

/**
 * Generate a runtime DOT diagram with execution state
 */
export function generateRuntimeDotDiagram(
    machineJson: MachineJSON,
    context: RuntimeContext,
    options: DiagramOptions = {}
): string {
    const lines: string[] = [];
    const nodeStates = buildNodeStates(machineJson, context);
    const edgeStates = buildEdgeStates(machineJson, context);

    // Header with runtime indicator
    lines.push('digraph {');
    lines.push('  // Graph attributes');
    lines.push('  label="' + escapeDot((machineJson.title || 'Machine') + ' [RUNTIME]') + '";');
    lines.push('  labelloc="t";');
    lines.push('  fontsize=16;');
    lines.push('  fontname="Arial";');
    lines.push('  compound=true;');
    lines.push('  rankdir=TB;');
    lines.push('  pad=0.25;');
    lines.push('  node [fontname="Arial", fontsize=10, shape=record];');  // Restored shape=record for runtime diagrams
    lines.push('  edge [fontname="Arial", fontsize=9];');
    lines.push('');

    // Generate nodes with runtime state
    lines.push('  // Nodes with runtime state');
    nodeStates.forEach(node => {
        const statusEmoji = getStatusEmoji(node.status);
        const statusText = node.status.toUpperCase();

        // Build label
        let label = '';
        if (options.showRuntimeState !== false) {
            label = `${statusEmoji} ${node.name}`;
        } else {
            label = node.name;
        }

        // Build attributes section
        const attrs: string[] = [];

        if (node.type) {
            attrs.push(`&lt;${node.type}&gt;`);
        }

        if (options.showRuntimeState !== false) {
            attrs.push(`status: ${statusText}`);
            if (node.visitCount > 0) {
                attrs.push(`visits: ${node.visitCount}`);
            }
        }

        // Add node attributes with runtime values
        if (node.attributes && node.attributes.length > 0) {
            node.attributes.forEach(attr => {
                if (attr.name === 'prompt' || attr.name === 'desc') return;

                let displayValue = formatAttributeValue(attr.value);

                if (options.showRuntimeValues && attr.runtimeValue !== undefined &&
                    attr.runtimeValue !== attr.value) {
                    displayValue = `${displayValue} → ${formatAttributeValue(attr.runtimeValue)}`;
                }

                const typeAnnotation = attr.type ? ` : ${attr.type}` : '';
                attrs.push(`${attr.name}${typeAnnotation} = ${displayValue}`);
            });
        }

        // Add runtime values if any
        if (options.showRuntimeValues && node.runtimeValues) {
            Object.entries(node.runtimeValues).forEach(([key, value]) => {
                attrs.push(`${key}[runtime] = ${formatAttributeValue(value)}`);
            });
        }

        // Format as DOT record
        const recordLabel = attrs.length > 0
            ? `{${escapeDot(label)}|${attrs.map(a => escapeDot(a)).join('\\n')}}`
            : escapeDot(label);

        // Get styling based on status
        const style = getRuntimeNodeStyle(node);

        lines.push(`  "${node.name}" [label="${recordLabel}", ${style}];`);
    });

    lines.push('');

    // Generate edges with runtime information
    lines.push('  // Edges with runtime state');
    edgeStates.forEach(edge => {
        let label = edge.label || '';

        if (options.showVisitCounts !== false && edge.traversalCount > 0) {
            label += (label ? ' ' : '') + `[${edge.traversalCount}x]`;
        }

        if (options.showRuntimeValues && edge.runtimeData) {
            const runtimeInfo = Object.entries(edge.runtimeData)
                .map(([k, v]) => `${k}=${v}`)
                .join(', ');
            if (runtimeInfo) {
                label += (label ? ', ' : '') + runtimeInfo;
            }
        }

        const edgeLine = label
            ? `  "${edge.source}" -> "${edge.target}" [label="${escapeDot(label)}"];`
            : `  "${edge.source}" -> "${edge.target}";`;
        lines.push(edgeLine);
    });

    // Add execution path information as comments
    if (options.showExecutionPath && context.history.length > 0) {
        lines.push('');
        lines.push('  // Execution Path:');
        context.history.forEach((step, idx) => {
            const timestamp = new Date(step.timestamp).toLocaleTimeString();
            lines.push(`  // ${idx + 1}. ${step.from} → ${step.to} (${step.transition}) at ${timestamp}`);
            if (step.output) {
                const truncatedOutput = step.output.length > 50
                    ? step.output.substring(0, 50) + '...'
                    : step.output;
                lines.push(`  //    Output: ${truncatedOutput}`);
            }
        });
    }

    lines.push('}');

    return lines.join('\n');
}

/**
 * Build semantic hierarchy based on parent-child relationships
 */
function buildSemanticHierarchy(nodes: any[]): SemanticHierarchy {
    const hierarchy: SemanticHierarchy = {};

    nodes.forEach(node => {
        hierarchy[node.name] = {
            node: node,
            children: []
        };
    });

    nodes.forEach(node => {
        if (node.parent && hierarchy[node.parent]) {
            hierarchy[node.parent].children.push(node.name);
        }
    });

    return hierarchy;
}

/**
 * Get root nodes (nodes without parents)
 */
function getRootNodes(nodes: any[]): any[] {
    return nodes.filter(node => !node.parent);
}

/**
 * Generate HTML table for attributes
 * Shared function used by both nodes and notes to ensure consistent rendering
 */
function generateAttributesTable(attributes: any[]): string {
    if (!attributes || attributes.length === 0) {
        return '';
    }

    let html = '<table border="0" cellborder="1" cellspacing="0" cellpadding="2">';
    attributes.forEach((attr: any) => {
        let displayValue = attr.value?.value ?? attr.value;
        if (typeof displayValue === 'string') {
            displayValue = displayValue.replace(/^["']|["']$/g, '');
            // Break long values into multiple lines
            displayValue = breakLongText(displayValue, 30).join('<br/>');
        }
        const typeStr = attr.type ? ' : ' + escapeHtml(attr.type) : '';
        html += '<tr>';
        html += '<td align="left">' + escapeHtml(attr.name) + typeStr + '</td>';
        html += '<td align="left">' + escapeHtml(String(displayValue)) + '</td>';
        html += '</tr>';
    });
    html += '</table>';
    return html;
}

/**
 * Generate HTML label for namespace (parent node) showing id, type, annotations, title, description, and attributes
 */
function generateNamespaceLabel(node: any): string {
    let htmlLabel = '<table border="0" cellborder="0" cellspacing="0" cellpadding="4">';

    // First row: ID (bold), Type (italic), Annotations (italic)
    let firstRow = '<b>' + escapeHtml(node.name) + '</b>';

    if (node.type) {
        firstRow += ' <i>&lt;' + escapeHtml(node.type) + '&gt;</i>';
    }

    // Annotations (excluding @note)
    if (node.annotations && node.annotations.length > 0) {
        const displayAnnotations = node.annotations.filter((ann: any) => ann.name !== 'note');
        if (displayAnnotations.length > 0) {
            firstRow += ' <i>';
            displayAnnotations.forEach((ann: any, idx: number) => {
                if (idx > 0) firstRow += ' ';
                if (ann.value) {
                    firstRow += '@' + escapeHtml(ann.name) + '("' + escapeHtml(ann.value) + '")';
                } else {
                    firstRow += '@' + escapeHtml(ann.name);
                }
            });
            firstRow += '</i>';
        }
    }

    htmlLabel += '<tr><td align="left">' + firstRow + '</td></tr>';

    // Title (if different from ID)
    // Description
    const descAttr = node.attributes?.find((a: any) => a.name === 'description' || a.name === 'desc' || a.name === 'prompt');
    if (node.title || descAttr) {
        const titleText = node.title ? String(node.title).replace(/^"|"$/g, '') : '';
        let descValue = descAttr?.value;
        if (typeof descValue === 'string') {
            descValue = descValue.replace(/^["']|["']$/g, '');
        }
        if (titleText && titleText !== node.name) {
            htmlLabel += `<tr><td align="left"><b>${ escapeHtml(titleText) }</b>${node.title && descAttr ? ' — ' : ''}<i>${ escapeHtml(String(descValue || '')) }</i></td></tr>`;
        }
    }

    // Attributes table (excluding description/desc/prompt)
    const displayAttrs = node.attributes?.filter((a: any) =>
        a.name !== 'description' && a.name !== 'desc' && a.name !== 'prompt'
    ) || [];

    if (displayAttrs.length > 0) {
        htmlLabel += '<tr><td>';
<<<<<<< HEAD
        htmlLabel += '<table border="0" cellborder="1" cellspacing="0" cellpadding="2">';
        displayAttrs.forEach((attr: any) => {
            const displayValue = formatAttributeValueForDisplay(attr.value);
            const typeStr = attr.type ? ' : ' + escapeHtml(attr.type) : '';
            htmlLabel += '<tr>';
            htmlLabel += '<td align="left">' + escapeHtml(attr.name) + typeStr + '</td>';
            htmlLabel += '<td align="left">' + escapeHtml(displayValue) + '</td>';
            htmlLabel += '</tr>';
        });
        htmlLabel += '</table>';
=======
        htmlLabel += generateAttributesTable(displayAttrs);
>>>>>>> 238598f3
        htmlLabel += '</td></tr>';
    }

    htmlLabel += '</table>';
    return htmlLabel;
}

/**
 * Generate DOT syntax with true nested subgraphs
 */
function generateSemanticHierarchy(
    hierarchy: SemanticHierarchy,
    nodes: any[],
    machineJson: MachineJSON,
    level = 0,
    styleNodes: any[] = [],
    validationContext?: ValidationContext,
    options?: DiagramOptions
): string {
    const lines: string[] = [];
    const indent = '  '.repeat(level);
    const edges = machineJson.edges;

    nodes.forEach(node => {
        const { children } = hierarchy[node.name];

        if (children.length > 0) {
            // Node has children - create a cluster subgraph with enhanced label
            lines.push(`${indent}subgraph cluster_${node.name} {`);

            // Generate rich HTML label for namespace showing id, type, annotations, title, description, and attributes
            const namespaceLabel = generateNamespaceLabel(node);
            lines.push(`${indent}  label=<${namespaceLabel}>;`);

            lines.push(`${indent}  style=filled;`);
            lines.push(`${indent}  fontsize=10;`);
            lines.push(`${indent}  fillcolor="#FFFFFF";`);
            lines.push(`${indent}  color="#999999";`);
            lines.push('');

            // Recursively generate children
            const childNodes = children.map(childName => hierarchy[childName].node);
            lines.push(generateSemanticHierarchy(hierarchy, childNodes, machineJson, level + 1, styleNodes, validationContext, options));

            lines.push(`${indent}}`);
        } else {
            // Leaf node
            lines.push(generateNodeDefinition(node, edges, indent, styleNodes, validationContext, options));
        }
    });

    return lines.join('\n');
}

/**
 * Generate a node definition in DOT format with HTML-like labels for multi-line formatting
 */
function generateNodeDefinition(node: any, edges: any[], indent: string, styleNodes: any[] = [], validationContext?: ValidationContext, options?: DiagramOptions): string {
    const desc = node.attributes?.find((a: any) => a.name === 'desc') ||
                 node.attributes?.find((a: any) => a.name === 'prompt');
    let displayValue: any = node.title || desc?.value;
    if (displayValue && typeof displayValue === 'string') {
        displayValue = displayValue.replace(/^["']|["']$/g, '');
    }

    // Build HTML label
    let htmlLabel = '<table border="0" cellborder="0" cellspacing="0" cellpadding="4">';

    // First row: Type (italic), ID (bold), Annotations (italic) ONLY
    htmlLabel += '<tr><td align="left">';

    let firstRowContent = '';

    // ID (bold) - always present
    firstRowContent += '<b>' + escapeHtml(node.name) + '</b>';

    // Type first (italic)
    if (node.type) {
        firstRowContent += ' <i>&lt;' + escapeHtml(node.type) + '&gt;</i>';
    }

    // Annotations (italic)
    if (node.annotations && node.annotations.length > 0) {
        const displayAnnotations = node.annotations.filter((ann: any) => ann.name !== 'note');
        if (displayAnnotations.length > 0) {
            firstRowContent += ' <i>';
            displayAnnotations.forEach((ann: any, idx: number) => {
                if (idx > 0) firstRowContent += ' ';
                if (ann.value) {
                    firstRowContent += '@' + escapeHtml(ann.name) + '("' + escapeHtml(ann.value) + '")';
                } else {
                    firstRowContent += '@' + escapeHtml(ann.name);
                }
            });
            firstRowContent += '</i>';
        }
    }

    htmlLabel += firstRowContent;
    htmlLabel += '</td></tr>';

    // Second row: Title/Description (if different from ID)
    if (displayValue && displayValue !== node.name) {
        htmlLabel += '<tr><td align="left">';
        const titleLines = breakLongText(displayValue, 40);
        htmlLabel += titleLines.map(line => escapeHtml(line)).join('<br/>');
        htmlLabel += '</td></tr>';
    }

    // Attributes table
    const attributes = node.attributes?.filter((a: any) =>
        a.name !== 'desc' && a.name !== 'prompt'
    ) || [];

    if (attributes.length > 0) {
        htmlLabel += '<tr><td>';
<<<<<<< HEAD
        htmlLabel += '<table border="0" cellborder="1" cellspacing="0" cellpadding="2">';

        attributes.forEach((a: any) => {
            let displayValue = a.value?.value ?? a.value;
            displayValue = formatAttributeValueForDisplay(displayValue);

            // Break long values into multiple lines (only for strings)
            if (typeof displayValue === 'string' && displayValue.length > 30) {
                displayValue = breakLongText(displayValue, 30).join('<br/>');
            }
            const typeStr = a.type ? ' : ' + escapeHtml(a.type) : '';

            htmlLabel += '<tr>';
            htmlLabel += '<td align="left">' + escapeHtml(a.name) + typeStr + '</td>';
            htmlLabel += '<td align="left">' + escapeHtml(displayValue) + '</td>';
            htmlLabel += '</tr>';
        });

        htmlLabel += '</table>';
=======
        htmlLabel += generateAttributesTable(attributes);
>>>>>>> 238598f3
        htmlLabel += '</td></tr>';
    }

    // Add inline validation warnings if enabled
    const showInline = !options?.warningMode || options.warningMode === 'inline' || options.warningMode === 'both';
    if (validationContext && showInline && options?.showValidationWarnings !== false) {
        const nodeFlag = validationContext.getNodeFlag(node.name);
        if (nodeFlag && nodeFlag.errors.length > 0) {
            // Filter by minimum severity if specified
            const minSeverityOrder: Record<string, number> = {
                'error': 0,
                'warning': 1,
                'info': 2,
                'hint': 3
            };
            const minLevel = minSeverityOrder[options?.minSeverity || 'warning'] ?? 1;

            const filteredErrors = nodeFlag.errors.filter(e => {
                const errorLevel = minSeverityOrder[e.severity] ?? 3;
                return errorLevel <= minLevel;
            });

            if (filteredErrors.length > 0) {
                // Determine background color based on max severity
                const maxSeverity = getMaxSeverity(filteredErrors);
                let bgColor = '#FFF4CC'; // warning default
                if (maxSeverity === ValidationSeverity.ERROR) bgColor = '#FFCCCC';
                else if (maxSeverity === ValidationSeverity.INFO) bgColor = '#E3F2FD';
                else if (maxSeverity === ValidationSeverity.HINT) bgColor = '#F5F5F5';

                htmlLabel += `<tr><td align="left" bgcolor="${bgColor}">`;

                // Show warning count badge
                const icon = getWarningIcon(maxSeverity);
                htmlLabel += `<font point-size="8"><b>${icon} ${filteredErrors.length} issue${filteredErrors.length > 1 ? 's' : ''}</b><br/>`;

                // Show first 2 warnings inline (to avoid clutter)
                filteredErrors.slice(0, 2).forEach((error: any) => {
                    const shortMsg = error.message.length > 50
                        ? error.message.substring(0, 50) + '...'
                        : error.message;
                    htmlLabel += escapeHtml(shortMsg) + '<br/>';
                });

                if (filteredErrors.length > 2) {
                    htmlLabel += `<i>... and ${filteredErrors.length - 2} more</i>`;
                }

                htmlLabel += '</font></td></tr>';
            }
        }
    }

    htmlLabel += '</table>';

    // Get shape and styling
    const shape = getNodeShape(node, edges);
    const style = getNodeStyle(node, edges, styleNodes, validationContext);

    return `${indent}"${node.name}" [label=<${htmlLabel}>, shape=${shape}, ${style}];`;
}

/**
 * Break long text into multiple lines at word boundaries
 */
function breakLongText(text: string, maxLength: number): string[] {
    if (!text || text.length <= maxLength) {
        return [text || ''];
    }

    const words = text.split(' ');
    const lines: string[] = [];
    let currentLine = '';

    for (const word of words) {
        if (currentLine.length + word.length + 1 <= maxLength) {
            currentLine += (currentLine ? ' ' : '') + word;
        } else {
            if (currentLine) lines.push(currentLine);
            currentLine = word;
        }
    }

    if (currentLine) lines.push(currentLine);

    return lines.length > 0 ? lines : [text];
}

/**
 * Helper function to find first child node of a parent cluster
 */
function findFirstChild(nodes: any[], parentName: string): string | null {
    for (const node of nodes) {
        if (node.parent === parentName) {
            return node.name;
        }
    }
    return null;
}

/**
 * Apply custom styles from style nodes to edges based on annotation matching
 */
function applyCustomEdgeStyles(edge: any, styleNodes: any[]): string {
    let customStyles = '';
    const edgeAnnotations = edge.annotations || [];

    if (edgeAnnotations.length === 0) {
        return customStyles;
    }

    // Find matching style nodes
    for (const styleNode of styleNodes) {
        const styleAnnotations = styleNode.annotations || [];

        // Check if any of the edge's annotations match the style node's selector annotation
        for (const styleAnnotation of styleAnnotations) {
            const hasMatchingAnnotation = edgeAnnotations.some(
                (edgeAnn: any) => edgeAnn.name === styleAnnotation.name
            );

            if (hasMatchingAnnotation) {
                // Apply all attributes from the style node as graphviz properties
                const styleAttrs = styleNode.attributes || [];
                for (const attr of styleAttrs) {
                    let attrValue = attr.value;

                    // Clean up string values (remove quotes)
                    if (typeof attrValue === 'string') {
                        attrValue = attrValue.replace(/^["']|["']$/g, '');
                    }

                    // Append to custom styles
                    customStyles += `, ${attr.name}="${attrValue}"`;
                }
            }
        }
    }

    return customStyles;
}

/**
 * Check if edge annotations should be shown in label
 * Looks for @hideLabel annotation or showAnnotation attribute
 */
function shouldShowEdgeAnnotation(edge: any): boolean {
    const edgeAnnotations = edge.annotations || [];

    // Check for @hideLabel annotation
    for (const ann of edgeAnnotations) {
        if (ann.name === 'hideLabel' || ann.name === 'hideAnnotation') {
            return false;
        }
        // Also check for showAnnotation attribute with explicit false value
        if (ann.name === 'showAnnotation' && ann.value === 'false') {
            return false;
        }
        // Also support direct attribute lookup if it exists
        if (ann.showAnnotation === false || ann.showAnnotation === 'false') {
            return false;
        }
    }

    // Default is to show annotations
    return true;
}

/**
 * Generate edges section with support for compound edges between clusters
 */
function generateEdges(machineJson: MachineJSON, styleNodes: any[] = []): string {
    const lines: string[] = [];

    if (!machineJson.edges || machineJson.edges.length === 0) {
        return '';
    }

    // Build a set of parent nodes (nodes that have children)
    const parentNodes = new Set<string>();
    machineJson.nodes.forEach(node => {
        if (node.parent) {
            parentNodes.add(node.parent);
        }
    });

    // Process all edges, including parent-to-parent edges using compound edge features
    machineJson.edges.forEach(edge => {
        const edgeValue = edge.value || {};
        const keys = Object.keys(edgeValue);
        const showAnnotation = shouldShowEdgeAnnotation(edge);

        // Build label from edge value (without multiplicity)
        let label = '';
        const textValue = edgeValue.text;
        const otherProps = keys.filter(k => k !== 'text');

        if (otherProps.length > 0) {
            label = otherProps.map(key => `${key}=${edgeValue[key]}`).join(', ');
        } else if (textValue) {
            label = textValue;
        }

        // Add annotation names to label if showAnnotation is true
        if (showAnnotation && edge.annotations && edge.annotations.length > 0) {
            const annotationLabels = edge.annotations.map((ann: any) =>
                ann.value ? `@${ann.name}("${ann.value}")` : `@${ann.name}`
            ).join(' ');
            if (label) {
                label = `${annotationLabels} ${label}`;
            } else {
                label = annotationLabels;
            }
        }

        // Get arrow style based on arrow type
        const arrowStyle = getArrowStyle(edge.arrowType || '->');

        // Apply custom styles from style nodes
        const customStyles = applyCustomEdgeStyles(edge, styleNodes);

        // Build edge attributes array
        const edgeAttrs: string[] = [];

        if (label) {
            edgeAttrs.push(`label="${escapeDot(label)}"`);
        }

        // Add multiplicity using taillabel and headlabel (proper UML style)
        if (edge.sourceMultiplicity) {
            edgeAttrs.push(`taillabel="${escapeDot(edge.sourceMultiplicity)}"`);
        }

        if (edge.targetMultiplicity) {
            edgeAttrs.push(`headlabel="${escapeDot(edge.targetMultiplicity)}"`);
        }

        if (arrowStyle) {
            edgeAttrs.push(arrowStyle);
        }

        edgeAttrs.push('labelOverlay="75%"');
        edgeAttrs.push('labelhref="#srcLineTBD"');

        // Apply custom styles if any
        if (customStyles) {
            // Custom styles are already formatted as ", attr1=value1, attr2=value2"
            // So we can just append them to the edge line directly
        }

        // Handle compound edges for parent-to-parent connections
        const sourceIsParent = parentNodes.has(edge.source);
        const targetIsParent = parentNodes.has(edge.target);

        let actualSource = edge.source;
        let actualTarget = edge.target;

        // For compound edges, connect via child nodes but use ltail/lhead
        // to make the edge appear to come from/go to the cluster boundary
        if (sourceIsParent) {
            const sourceChild = findFirstChild(machineJson.nodes, edge.source);
            if (sourceChild) {
                actualSource = sourceChild;
                edgeAttrs.push(`ltail="cluster_${edge.source}"`);
            } else {
                // Skip edges from empty clusters
                return;
            }
        }

        if (targetIsParent) {
            const targetChild = findFirstChild(machineJson.nodes, edge.target);
            if (targetChild) {
                actualTarget = targetChild;
                edgeAttrs.push(`lhead="cluster_${edge.target}"`);
            } else {
                // Skip edges to empty clusters
                return;
            }
        }

        // Construct edge line with custom styles appended
        const edgeLine = `  "${actualSource}" -> "${actualTarget}" [${edgeAttrs.join(', ')}${customStyles}];`;
        lines.push(edgeLine);
    });

    return lines.join('\n');
}

/**
 * Map arrow types to DOT styles with enhanced arrow heads
 */
function getArrowStyle(arrowType: string): string {
    const styles: Record<string, string> = {
        '->': '',                                           // Association: normal arrow
        '-->': 'style="dashed"',                           // Dependency: dashed arrow
        '=>': 'penwidth=3, color="#D32F2F"',            // Critical path: thick red arrow
        '<-->': 'dir=both, arrowhead=normal, arrowtail=normal',  // Bidirectional: both arrows
        '<|--': 'arrowhead=empty, dir=back',            // Inheritance: empty arrow pointing to parent
        '*-->': 'arrowhead=diamond, arrowtail=diamond, dir=forward',  // Composition: filled diamond
        'o-->': 'arrowhead=odiamond, arrowtail=none',   // Aggregation: open diamond
    };
    return styles[arrowType] || '';
}

/**
 * Generate notes section
 */
function generateNotes(notes: any[]): string {
    if (!notes || notes.length === 0) return '';

    const lines: string[] = [];
    notes.forEach((note, index) => {
        // Create a visible note node connected to the target
        const noteId = `note_${index}_${note.target}`;

        // Build HTML label similar to nodes
        let htmlLabel = '<table border="0" cellborder="0" cellspacing="0" cellpadding="4">';

        // First row: Annotations (if present)
        if (note.annotations && note.annotations.length > 0) {
            const annotationStr = note.annotations
                .map((ann: any) => ann.value ? `@${ann.name}(${ann.value})` : `@${ann.name}`)
                .join(' ');
            htmlLabel += '<tr><td align="left"><i>' + escapeHtml(annotationStr) + '</i></td></tr>';
        }

        // Second row: Main content
        if (note.content) {
            const content = breakLongText(note.content, 40);
            htmlLabel += '<tr><td align="left">' + content.map(line => escapeHtml(line)).join('<br/>') + '</td></tr>';
        }

        // Attributes table (using shared function)
        if (note.attributes && note.attributes.length > 0) {
            htmlLabel += '<tr><td>';
            htmlLabel += generateAttributesTable(note.attributes);
            htmlLabel += '</td></tr>';
        }

        htmlLabel += '</table>';

        lines.push(`  "${noteId}" [label=<${htmlLabel}>, shape=note, fillcolor="#FFFACD", style=filled, fontsize=9];`);
        lines.push(`  "${noteId}" -> "${note.target}" [style=dashed, color="#999999", arrowhead=none];`);
    });

    return lines.join('\n');
}

/**
 * Generate warning notes from validation context
 */
function generateWarningNotes(validationContext: ValidationContext, options?: DiagramOptions): string {
    const lines: string[] = [];
    const nodeFlags = validationContext.getAllNodeFlags();

    // Filter by minimum severity if specified
    const minSeverityOrder: Record<string, number> = {
        'error': 0,
        'warning': 1,
        'info': 2,
        'hint': 3
    };
    const minLevel = minSeverityOrder[options?.minSeverity || 'warning'] ?? 1;

    nodeFlags.forEach((flag, nodeName) => {
        const filteredErrors = flag.errors.filter(e => {
            const errorLevel = minSeverityOrder[e.severity] ?? 3;
            return errorLevel <= minLevel;
        });

        filteredErrors.forEach((error, index) => {
            const noteId = `warning_${nodeName}_${index}`;
            const icon = getWarningIcon(error.severity);

            // Build warning content
            let content = `${icon} ${error.message}`;
            if (error.suggestion) {
                content += `\n\nSuggestion: ${error.suggestion}`;
            }

            const contentLines = breakLongText(content, 40);
            const htmlLabel = contentLines.map(line => escapeHtml(line)).join('<br/>');

            // Use different colors based on severity
            let color = '#FFF4CC'; // warning default
            if (error.severity === ValidationSeverity.ERROR) color = '#FFCCCC';
            else if (error.severity === ValidationSeverity.INFO) color = '#E3F2FD';
            else if (error.severity === ValidationSeverity.HINT) color = '#F5F5F5';

            lines.push(`  "${noteId}" [label=<${htmlLabel}>, shape=note, fillcolor="${color}", style=filled, fontsize=9];`);
            lines.push(`  "${noteId}" -> "${nodeName}" [style=dashed, color="#999999", arrowhead=none];`);
        });
    });

    return lines.join('\n');
}

/**
 * Generate inferred dependencies section
 */
function generateInferredDependencies(deps: any[]): string {
    if (deps.length === 0) return '';

    const lines: string[] = [];
    deps.forEach(dep => {
        lines.push(`  "${dep.source}" -> "${dep.target}" [label="${escapeDot(dep.reason)}", style=dashed, color=blue];`);
    });

    return lines.join('\n');
}

/**
 * Build runtime node states
 */
function buildNodeStates(machineJson: MachineJSON, context: RuntimeContext): RuntimeNodeState[] {
    return machineJson.nodes.map(node => {
        const isCurrent = node.name === context.currentNode;
        const isVisited = context.visitedNodes.has(node.name);
        const visitCount = context.history.filter(h => h.from === node.name).length;

        const lastVisit = context.history
            .filter(h => h.from === node.name)
            .pop()?.timestamp;

        const runtimeValues: Record<string, any> = {};

        if (isCurrent && context.attributes.size > 0) {
            context.attributes.forEach((value, key) => {
                runtimeValues[key] = value;
            });
        }

        return {
            name: node.name,
            type: node.type,
            status: isCurrent ? 'current' : (isVisited ? 'visited' : 'pending'),
            visitCount,
            lastVisited: lastVisit,
            runtimeValues: Object.keys(runtimeValues).length > 0 ? runtimeValues : undefined,
            attributes: node.attributes?.map((attr: any) => ({
                name: attr.name,
                type: attr.type,
                value: attr.value,
                runtimeValue: runtimeValues[attr.name]
            }))
        };
    });
}

/**
 * Build runtime edge states
 */
function buildEdgeStates(machineJson: MachineJSON, context: RuntimeContext): RuntimeEdgeState[] {
    return machineJson.edges.map(edge => {
        const traversalCount = context.history.filter(
            h => h.from === edge.source && h.to === edge.target
        ).length;

        const lastTraversal = context.history
            .filter(h => h.from === edge.source && h.to === edge.target)
            .pop();

        const edgeValue = edge.value || {};
        const label = edgeValue.text || '';

        return {
            source: edge.source,
            target: edge.target,
            label,
            traversalCount,
            lastTraversed: lastTraversal?.timestamp,
            runtimeData: undefined
        };
    });
}

/**
 * Get status emoji for visual indication
 */
function getStatusEmoji(status: 'current' | 'visited' | 'pending'): string {
    switch (status) {
        case 'current': return '▶️';
        case 'visited': return '✅';
        case 'pending': return '⏸️';
        default: return '◯';
    }
}

/**
 * Get runtime node styling based on status
 */
function getRuntimeNodeStyle(node: RuntimeNodeState): string {
    switch (node.status) {
        case 'current':
            return 'fillcolor="#4CAF50", style=filled, color="#2E7D32", penwidth=3';
        case 'visited':
            return 'fillcolor="#2196F3", style=filled, color="#1565C0", penwidth=2';
        case 'pending':
            return 'fillcolor="#FFC107", style=filled, color="#F57F17"';
        default:
            return 'fillcolor="#FFFFFF", style=filled, color="#000000"';
    }
}

/**
 * Format attribute values for display
 */
function formatAttributeValue(value: any): string {
    if (value === null || value === undefined) {
        return 'null';
    }

    if (typeof value === 'string') {
        const cleaned = value.replace(/^["']|["']$/g, '');
        return cleaned.length > 30 ? cleaned.substring(0, 30) + '...' : cleaned;
    }

    if (Array.isArray(value)) {
        return `[${value.join(', ')}]`;
    }

    if (typeof value === 'object') {
        return JSON.stringify(value);
    }

    return String(value);
}<|MERGE_RESOLUTION|>--- conflicted
+++ resolved
@@ -644,20 +644,7 @@
 
     if (displayAttrs.length > 0) {
         htmlLabel += '<tr><td>';
-<<<<<<< HEAD
-        htmlLabel += '<table border="0" cellborder="1" cellspacing="0" cellpadding="2">';
-        displayAttrs.forEach((attr: any) => {
-            const displayValue = formatAttributeValueForDisplay(attr.value);
-            const typeStr = attr.type ? ' : ' + escapeHtml(attr.type) : '';
-            htmlLabel += '<tr>';
-            htmlLabel += '<td align="left">' + escapeHtml(attr.name) + typeStr + '</td>';
-            htmlLabel += '<td align="left">' + escapeHtml(displayValue) + '</td>';
-            htmlLabel += '</tr>';
-        });
-        htmlLabel += '</table>';
-=======
         htmlLabel += generateAttributesTable(displayAttrs);
->>>>>>> 238598f3
         htmlLabel += '</td></tr>';
     }
 
@@ -774,29 +761,7 @@
 
     if (attributes.length > 0) {
         htmlLabel += '<tr><td>';
-<<<<<<< HEAD
-        htmlLabel += '<table border="0" cellborder="1" cellspacing="0" cellpadding="2">';
-
-        attributes.forEach((a: any) => {
-            let displayValue = a.value?.value ?? a.value;
-            displayValue = formatAttributeValueForDisplay(displayValue);
-
-            // Break long values into multiple lines (only for strings)
-            if (typeof displayValue === 'string' && displayValue.length > 30) {
-                displayValue = breakLongText(displayValue, 30).join('<br/>');
-            }
-            const typeStr = a.type ? ' : ' + escapeHtml(a.type) : '';
-
-            htmlLabel += '<tr>';
-            htmlLabel += '<td align="left">' + escapeHtml(a.name) + typeStr + '</td>';
-            htmlLabel += '<td align="left">' + escapeHtml(displayValue) + '</td>';
-            htmlLabel += '</tr>';
-        });
-
-        htmlLabel += '</table>';
-=======
         htmlLabel += generateAttributesTable(attributes);
->>>>>>> 238598f3
         htmlLabel += '</td></tr>';
     }
 
