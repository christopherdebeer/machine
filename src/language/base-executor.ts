/**
 * Base Executor
 * Abstract base class containing shared functionality between executors
 */

import {
    LLMClient,
    LLMClientConfig
} from './llm-client.js';
import { BedrockClient } from './bedrock-client.js';
<<<<<<< HEAD
import { extractValueFromAST, parseAttributeValue, serializeValue, validateValueType } from './utils/ast-helpers.js';
=======
import { NodeTypeChecker } from './node-type-checker.js';
>>>>>>> 4583278e

// Shared interfaces
export interface MachineExecutionContext {
    currentNode: string;
    currentTaskNode?: string;
    activeState?: string;
    errorCount: number;
    visitedNodes: Set<string>;
    attributes: Map<string, any>;
    history: Array<{
        from: string;
        to: string;
        transition: string;
        timestamp: string;
        output?: string;
    }>;
}

export interface MachineData {
    title: string;
    nodes: Array<{
        name: string;
        type?: string;
        attributes?: Array<{
            name: string;
            type: string;
            value: string;
        }>;
    }>;
    edges: Array<{
        source: string;
        target: string;
        type?: string;
        label?: string;
    }>;
}

export interface MachineMutation {
    type: 'add_node' | 'add_edge' | 'modify_node' | 'remove_node';
    timestamp: string;
    data: any;
}

export interface MachineExecutorConfig {
    llm?: LLMClientConfig;
    // Deprecated: use llm config instead
    bedrock?: {
        region?: string;
        modelId?: string;
    };
    // Agent SDK configuration (for RailsExecutor)
    agentSDK?: any;
}

/**
 * Abstract base executor with shared functionality
 */
export abstract class BaseExecutor {
    protected context: MachineExecutionContext;
    protected machineData: MachineData;
    protected llmClient: LLMClient;
    protected mutations: MachineMutation[] = [];

    constructor(machineData: MachineData, config: MachineExecutorConfig = {}) {
        this.machineData = machineData;
        this.context = {
            currentNode: this.machineData.nodes.length > 0 ? this.findStartNode() : '',
            errorCount: 0,
            visitedNodes: new Set(),
            attributes: new Map(),
            history: []
        };

        // Support legacy bedrock config for backwards compatibility
        if (config.bedrock && !config.llm) {
            this.llmClient = new BedrockClient(config.bedrock);
        } else if (config.llm) {
            // Temporary client, will be replaced in create()
            this.llmClient = new BedrockClient();
        } else {
            this.llmClient = new BedrockClient();
        }
    }

    /**
     * Find the start node of the machine
     * By convention, looks for a node named "start" or the first node if none found
     */
    protected findStartNode(): string {
        const startNode = this.machineData.nodes.find(node => node.name.toLowerCase() === 'start');
        if (startNode) {
            return startNode.name;
        }
        if (this.machineData.nodes.length === 0) {
            throw new Error('Machine has no nodes');
        }
        return this.machineData.nodes[0].name;
    }

    /**
     * Check if a node is a state node
     * @deprecated Use NodeTypeChecker.isState() instead
     */
    protected isStateNode(node: { name: string; type?: string }): boolean {
        return NodeTypeChecker.isState(node);
    }

    /**
     * Extract condition from edge label (when, unless, if)
     */
    protected extractEdgeCondition(edge: { label?: string; type?: string }): string | undefined {
        const edgeLabel = edge.label || edge.type || '';

        // Look for when: pattern (case-insensitive match, but preserve condition case)
        const whenMatch = edgeLabel.match(/when:\s*['"]?([^'"]+)['"]?/i);
        if (whenMatch) {
            return whenMatch[1].trim();
        }

        // Look for unless: pattern (negate it, case-insensitive match, but preserve condition case)
        const unlessMatch = edgeLabel.match(/unless:\s*['"]?([^'"]+)['"]?/i);
        if (unlessMatch) {
            return `!(${unlessMatch[1].trim()})`;
        }

        // Look for if: pattern (case-insensitive match, but preserve condition case)
        const ifMatch = edgeLabel.match(/if:\s*['"]?([^'"]+)['"]?/i);
        if (ifMatch) {
            return ifMatch[1].trim();
        }

        return undefined;
    }

    /**
     * Evaluate a condition string against current context
     */
    protected evaluateCondition(condition: string | undefined): boolean {
        if (!condition) {
            return true; // No condition means always true
        }

        try {
            // Replace template variables {{ ... }} with actual values
            let resolvedCondition = condition.replace(/\{\{\s*(\w+)\.?(\w+)?\s*\}\}/g, (match: string, nodeName: string, attrName?: string) => {
                const node = this.machineData.nodes.find(n => n.name === nodeName);
                if (!node) return 'undefined';

                if (attrName) {
                    const attr = node.attributes?.find(a => a.name === attrName);
                    if (!attr) return 'undefined';
                    return this.parseValue(attr.value, attr.type);
                }

                return 'undefined';
            });

            // Replace special variables like errorCount, activeState
            resolvedCondition = resolvedCondition
                .replace(/\berrorCount\b/g, String(this.context.errorCount))
                .replace(/\berrors\b/g, String(this.context.errorCount))
                .replace(/\bactiveState\b/g, `"${this.context.activeState || ''}"`);

            // Evaluate the condition
            // eslint-disable-next-line no-eval
            const result = eval(resolvedCondition);
            return Boolean(result);
        } catch (error) {
            console.error('Error evaluating condition:', condition, error);
            return false; // If condition evaluation fails, treat as false
        }
    }

    /**
     * Recursively extract value from Langium AST nodes
     * @deprecated Use extractValueFromAST from utils/ast-helpers.js instead
     */
    protected extractValueFromAST(value: any): any {
        return extractValueFromAST(value);
    }

    /**
     * Get node attributes as a key-value object
     */
    protected getNodeAttributes(nodeName: string): Record<string, any> {
        const node = this.machineData.nodes.find(n => n.name === nodeName);
        if (!node?.attributes) {
            return {};
        }

        return node.attributes.reduce((acc, attr) => {
            // Handle the case where attr.value might be an object (from JSON parsing or AST)
            let value = this.extractValueFromAST(attr.value);

            // If the value is a string that looks like JSON, try to parse it
            if (typeof value === 'string') {
                try {
                    // Check if it looks like JSON (starts with { or [)
                    if ((value.startsWith('{') && value.endsWith('}')) ||
                        (value.startsWith('[') && value.endsWith(']'))) {
                        value = JSON.parse(value);
                    }
                } catch (error) {
                    // If parsing fails, keep the original string value
                }
            }

            acc[attr.name] = value;
            return acc;
        }, {} as Record<string, any>);
    }

    /**
     * Parse a stored value back to its original type
     * @deprecated Use parseAttributeValue from utils/ast-helpers.js instead
     */
    protected parseValue(rawValue: string, type?: string): any {
        if (!type) {
            // Try to auto-detect and parse
            const cleanValue = rawValue.replace(/^["']|["']$/g, '');
            try {
                return JSON.parse(rawValue);
            } catch {
                return cleanValue;
            }
        }

        return parseAttributeValue(rawValue, type);
    }

    /**
     * Validate if a value matches the expected type
     * @deprecated Use validateValueType from utils/ast-helpers.js instead
     */
    protected validateValueType(value: any, expectedType: string): boolean {
        return validateValueType(value, expectedType);
    }

    /**
     * Serialize a value for storage in machine data
     * @deprecated Use serializeValue from utils/ast-helpers.js instead
     */
    protected serializeValue(value: any): string {
        return serializeValue(value);
    }

    /**
     * Record a mutation for versioning
     */
    protected recordMutation(mutation: MachineMutation | Omit<MachineMutation, 'timestamp'>): void {
        const fullMutation: MachineMutation = 'timestamp' in mutation
            ? mutation
            : { ...mutation, timestamp: new Date().toISOString() };
        this.mutations.push(fullMutation);
    }

    /**
     * Get all mutations applied during this execution
     */
    public getMutations(): MachineMutation[] {
        return [...this.mutations];
    }

    /**
     * Get the current execution context
     */
    public getContext(): MachineExecutionContext {
        return this.context;
    }

    /**
     * Get the current machine definition as JSON
     */
    public getMachineDefinition(): MachineData {
        return JSON.parse(JSON.stringify(this.machineData)); // Deep clone
    }

    /**
     * Serialize the current machine back to .mach DSL
     */
    public toMachineDefinition(): string {
        const lines: string[] = [];

        // Title
        lines.push(`machine "${this.machineData.title}"\n`);

        // Nodes
        this.machineData.nodes.forEach(node => {
            const type = node.type ? `${node.type} ` : '';
            const attrs = node.attributes || [];

            if (attrs.length === 0) {
                lines.push(`${type}${node.name};`);
            } else {
                lines.push(`${type}${node.name} {`);
                attrs.forEach(attr => {
                    const value = typeof attr.value === 'string' && !attr.value.match(/^[0-9]+$/)
                        ? `"${attr.value}"`
                        : attr.value;
                    lines.push(`    ${attr.name}: ${value};`);
                });
                lines.push(`};`);
            }
        });

        lines.push('');

        // Edges
        this.machineData.edges.forEach(edge => {
            const label = edge.type ? `-${edge.type}-` : '-';
            lines.push(`${edge.source} ${label}> ${edge.target};`);
        });

        return lines.join('\n');
    }

    /**
     * Abstract methods that subclasses must implement
     */
    abstract step(): Promise<boolean>;
    abstract execute(): Promise<any>;
}<|MERGE_RESOLUTION|>--- conflicted
+++ resolved
@@ -8,11 +8,8 @@
     LLMClientConfig
 } from './llm-client.js';
 import { BedrockClient } from './bedrock-client.js';
-<<<<<<< HEAD
 import { extractValueFromAST, parseAttributeValue, serializeValue, validateValueType } from './utils/ast-helpers.js';
-=======
 import { NodeTypeChecker } from './node-type-checker.js';
->>>>>>> 4583278e
 
 // Shared interfaces
 export interface MachineExecutionContext {
