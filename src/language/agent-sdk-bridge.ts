--- conflicted
+++ resolved
@@ -140,16 +140,12 @@
     }
 
     /**
-<<<<<<< HEAD
-     * Invoke agent for a node
+     * Invoke agent for a node with optional timeout and model override
      * @param nodeName The name of the node being executed
      * @param systemPrompt System prompt for the agent
      * @param tools Available tools for the agent
      * @param toolExecutor Function to execute tools
      * @param modelIdOverride Optional model ID to use instead of the configured default
-=======
-     * Invoke agent for a node with optional timeout
->>>>>>> 701937ce
      */
     async invokeAgent(
         nodeName: string,
@@ -185,21 +181,19 @@
         const node = this.machineData.nodes.find(n => n.name === nodeName);
         const userPrompt = this.extractUserPrompt(node);
 
-<<<<<<< HEAD
         // Log model ID if override is provided
         if (modelIdOverride) {
             console.log(`🎯 Using task-specific model: ${modelIdOverride}`);
         }
 
-=======
         // Check for node-specific timeout attribute
         const nodeTimeout = this.getNodeTimeout(node);
         if (nodeTimeout) {
             console.log(`⏱️ Node timeout: ${nodeTimeout}ms`);
-            return this.invokeAgentWithTimeout(nodeName, systemPrompt, userPrompt, tools, nodeTimeout);
-        }
-
-        return this.invokeAgentInternal(nodeName, systemPrompt, userPrompt, tools);
+            return this.invokeAgentWithTimeout(nodeName, systemPrompt, userPrompt, tools, nodeTimeout, modelIdOverride);
+        }
+
+        return this.invokeAgentInternal(nodeName, systemPrompt, userPrompt, tools, modelIdOverride);
     }
 
     /**
@@ -226,10 +220,11 @@
         systemPrompt: string,
         userPrompt: string,
         tools: ToolDefinition[],
-        timeoutMs: number
+        timeoutMs: number,
+        modelIdOverride?: string
     ): Promise<AgentExecutionResult> {
         return Promise.race([
-            this.invokeAgentInternal(nodeName, systemPrompt, userPrompt, tools),
+            this.invokeAgentInternal(nodeName, systemPrompt, userPrompt, tools, modelIdOverride),
             new Promise<AgentExecutionResult>((_, reject) =>
                 setTimeout(() => reject(new Error(
                     `Node '${nodeName}' execution timeout (${timeoutMs}ms). ` +
@@ -246,12 +241,13 @@
         nodeName: string,
         systemPrompt: string,
         userPrompt: string,
-        tools: ToolDefinition[]
+        tools: ToolDefinition[],
+        modelIdOverride?: string
     ): Promise<AgentExecutionResult> {
         // Get node for metadata
         const node = this.machineData.nodes.find(n => n.name === nodeName);
 
->>>>>>> 701937ce
+
         // If no Claude client, return placeholder
         if (!this.claudeClient) {
             console.warn('⚠️ No Claude client available. Set ANTHROPIC_API_KEY or provide apiKey in config.');
