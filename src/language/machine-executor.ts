/**
 * Machine Executor
 * Executes machine programs by traversing the JSON representation
 *
 * @deprecated This executor is deprecated. Use RailsExecutor instead for new projects.
 * MachineExecutor is kept for backward compatibility but will be removed in a future version.
 */

import {
    createLLMClient,
    ToolDefinition,
    ConversationMessage,
    ContentBlock
} from './llm-client.js';
import { compilePrompt, TaskPromptContext, TASK_PROMPT_TEMPLATES } from './prompts/task-prompts.js';
import {
    BaseExecutor,
    MachineExecutionContext,
    MachineData,
    MachineMutation,
    MachineExecutorConfig
} from './base-executor.js';
<<<<<<< HEAD
import { extractValueFromAST } from './utils/ast-helpers.js';
=======
import { NodeTypeChecker } from './node-type-checker.js';
>>>>>>> 4583278e

// Re-export interfaces for backward compatibility
export type { MachineExecutionContext, MachineData, MachineMutation, MachineExecutorConfig };

/**
 * @deprecated Use RailsExecutor instead
 */
export class MachineExecutor extends BaseExecutor {

    constructor(machineData: MachineData, config: MachineExecutorConfig = {}) {
        super(machineData, config);
        console.warn('MachineExecutor is deprecated. Please use RailsExecutor instead.');
    }

    /**
     * Initialize with async LLM client creation
     */
    static async create(machineData: MachineData, config: MachineExecutorConfig = {}): Promise<MachineExecutor> {
        const executor = new MachineExecutor(machineData, config);

        if (config.llm) {
            executor.llmClient = await createLLMClient(config.llm);
        }

        return executor;
    }


    /**
     * Get available transitions from the current node
     */
    private getAvailableTransitions(): Array<{ target: string; type?: string }> {
        return this.machineData.edges
            .filter(edge => edge.source === this.context.currentNode)
            .map(edge => ({
                target: edge.target,
                type: edge.type
            }));
    }


    /**
     * Extract field list from edge label (e.g., "write: field1,field2")
     */
    private extractFieldList(edge: { label?: string; type?: string }): string[] | undefined {
        const edgeLabel = edge.label || edge.type || '';

        // Look for patterns like "write: field1,field2" or "read: field1,field2"
        const fieldMatch = edgeLabel.match(/(?:write|read|store|update|set):\s*([a-zA-Z0-9_,\s]+)/i);
        if (fieldMatch) {
            return fieldMatch[1].split(',').map(f => f.trim()).filter(f => f.length > 0);
        }

        return undefined;
    }


    /**
     * Get the current node's attributes as a key-value object
     */
    private getCurrentNodeAttributes(): Record<string, any> {
        return this.getNodeAttributes(this.context.currentNode);
    }

    /**
     * Generate transition tools from outbound edges
     */
    private generateTransitionTools(): ToolDefinition[] {
        const transitions = this.getAvailableTransitions();

        if (transitions.length === 0) {
            return [];
        }

        // Create a tool that lets LLM choose which edge to traverse
        const transitionDescriptions = transitions
            .map(t => `"${t.target}"${t.type ? ` (${t.type})` : ''}`)
            .join(', ');

        return [{
            name: 'transition',
            description: 'Choose the next state to transition to based on the task outcome',
            input_schema: {
                type: 'object',
                properties: {
                    target: {
                        type: 'string',
                        enum: transitions.map(t => t.target),
                        description: `Available transitions: ${transitionDescriptions}`
                    },
                    reason: {
                        type: 'string',
                        description: 'Explanation for why this transition was chosen'
                    }
                },
                required: ['target', 'reason']
            }
        }];
    }

    /**
     * Generate meta tools for self-modification
     */
    private generateMetaTools(): ToolDefinition[] {
        return [
            {
                name: 'get_machine_definition',
                description: 'Get the current machine structure (nodes, edges, attributes)',
                input_schema: {
                    type: 'object',
                    properties: {}
                }
            },
            {
                name: 'add_node',
                description: 'Add a new node to the machine',
                input_schema: {
                    type: 'object',
                    properties: {
                        name: {
                            type: 'string',
                            description: 'Unique node name'
                        },
                        type: {
                            type: 'string',
                            description: 'Node type (e.g., "task", "state")'
                        },
                        attributes: {
                            type: 'object',
                            description: 'Node attributes as key-value pairs'
                        }
                    },
                    required: ['name', 'type']
                }
            },
            {
                name: 'add_edge',
                description: 'Add a new edge between nodes',
                input_schema: {
                    type: 'object',
                    properties: {
                        source: {
                            type: 'string',
                            description: 'Source node name'
                        },
                        target: {
                            type: 'string',
                            description: 'Target node name'
                        },
                        type: {
                            type: 'string',
                            description: 'Optional edge type/label'
                        }
                    },
                    required: ['source', 'target']
                }
            },
            {
                name: 'modify_node',
                description: 'Modify attributes of an existing node',
                input_schema: {
                    type: 'object',
                    properties: {
                        name: {
                            type: 'string',
                            description: 'Node name to modify'
                        },
                        attributes: {
                            type: 'object',
                            description: 'Attributes to update/add'
                        }
                    },
                    required: ['name', 'attributes']
                }
            },
            {
                name: 'remove_node',
                description: 'Remove a node from the machine (also removes connected edges)',
                input_schema: {
                    type: 'object',
                    properties: {
                        name: {
                            type: 'string',
                            description: 'Node name to remove'
                        }
                    },
                    required: ['name']
                }
            },
            {
                name: 'get_execution_context',
                description: 'Get current execution state including history, visited nodes, and metrics',
                input_schema: {
                    type: 'object',
                    properties: {}
                }
            }
        ];
    }

    /**
     * Get context nodes accessible from a given task node based on explicit edges
     */
    private getAccessibleContextNodes(taskNodeName: string): Map<string, { canRead: boolean; canWrite: boolean; fields?: string[] }> {
        const accessMap = new Map<string, { canRead: boolean; canWrite: boolean; fields?: string[] }>();

        // Find all edges from the task node to context nodes
        const outboundEdges = this.machineData.edges.filter(edge => edge.source === taskNodeName);

        for (const edge of outboundEdges) {
            const targetNode = this.machineData.nodes.find(n => n.name === edge.target);

            // Check if target is a context node
            if (targetNode && this.isContextNode(targetNode)) {
                const edgeType = edge.type?.toLowerCase() || edge.label?.toLowerCase() || '';

                // Determine permissions based on edge type/label
                // Default: edges grant read access
                // Write access: edge types containing 'write', 'store', 'create', 'update', 'set'
                const canWrite = /write|store|create|update|set|calculate/.test(edgeType);
                const canRead = true; // All edges grant read access by default

                // Extract field-level permissions if specified
                const fields = this.extractFieldList(edge);

                accessMap.set(edge.target, { canRead, canWrite, fields });

                console.log(`🔐 Context access: ${taskNodeName} -> ${edge.target} (read: ${canRead}, write: ${canWrite}, fields: ${fields?.join(',') || 'all'}, edge: ${edgeType})`);
            }
        }

        // Also check inbound edges from context to task (for reading context)
        const inboundEdges = this.machineData.edges.filter(edge => edge.target === taskNodeName);

        for (const edge of inboundEdges) {
            const sourceNode = this.machineData.nodes.find(n => n.name === edge.source);

            // Check if source is a context node
            if (sourceNode && this.isContextNode(sourceNode)) {
                // Inbound edges from context grant read-only access
                if (!accessMap.has(edge.source)) {
                    const fields = this.extractFieldList(edge);
                    accessMap.set(edge.source, { canRead: true, canWrite: false, fields });
                    console.log(`🔐 Context access: ${edge.source} -> ${taskNodeName} (read: true, write: false, fields: ${fields?.join(',') || 'all'})`);
                }
            }
        }

        return accessMap;
    }

    /**
     * Check if a node is a context node
     * @deprecated Use NodeTypeChecker.isContext() instead
     */
    private isContextNode(node: { name: string; type?: string }): boolean {
        return NodeTypeChecker.isContext(node);
    }

    /**
     * Generate context management tools for working with context nodes
     * Now filtered based on explicit edges from the task node
     */
    private generateContextTools(taskNodeName: string): ToolDefinition[] {
        const accessibleContexts = this.getAccessibleContextNodes(taskNodeName);
        const tools: ToolDefinition[] = [];

        // If no accessible contexts, return empty array
        if (accessibleContexts.size === 0) {
            console.log(`⚠️  No context nodes accessible from task '${taskNodeName}' (no explicit edges)`);
            return [];
        }

        // Build list of accessible context node names
        const readableContexts = Array.from(accessibleContexts.entries())
            .filter(([_, perms]) => perms.canRead)
            .map(([name, _]) => name);
        const writableContexts = Array.from(accessibleContexts.entries())
            .filter(([_, perms]) => perms.canWrite)
            .map(([name, _]) => name);

        // Add write tool if there are writable contexts
        if (writableContexts.length > 0) {
            tools.push({
                name: 'set_context_value',
                description: `Set a value in a context node attribute with type validation. Accessible contexts: ${writableContexts.join(', ')}`,
                input_schema: {
                    type: 'object',
                    properties: {
                        nodeName: {
                            type: 'string',
                            description: `Name of the context node to update. Must be one of: ${writableContexts.join(', ')}`,
                            enum: writableContexts
                        },
                        attributeName: {
                            type: 'string',
                            description: 'Name of the attribute to set'
                        },
                        value: {
                            type: ['string', 'number', 'boolean', 'object', 'array'],
                            description: 'Value to set (will be validated against declared type)'
                        }
                    },
                    required: ['nodeName', 'attributeName', 'value']
                }
            });
        }

        // Add read tool if there are readable contexts
        if (readableContexts.length > 0) {
            tools.push({
                name: 'get_context_value',
                description: `Get a value from a context node attribute. Accessible contexts: ${readableContexts.join(', ')}`,
                input_schema: {
                    type: 'object',
                    properties: {
                        nodeName: {
                            type: 'string',
                            description: `Name of the context node to read from. Must be one of: ${readableContexts.join(', ')}`,
                            enum: readableContexts
                        },
                        attributeName: {
                            type: 'string',
                            description: 'Name of the attribute to get'
                        }
                    },
                    required: ['nodeName', 'attributeName']
                }
            });
        }

        // Add list tool (shows only accessible contexts)
        if (accessibleContexts.size > 0) {
            tools.push({
                name: 'list_context_nodes',
                description: `List context nodes accessible from this task. Accessible contexts: ${Array.from(accessibleContexts.keys()).join(', ')}`,
                input_schema: {
                    type: 'object',
                    properties: {}
                }
            });
        }

        return tools;
    }

    /**
     * Handle tool use invocations
     */
    private handleToolUse(toolName: string, toolInput: any): any {
        switch (toolName) {
            case 'transition':
                return { success: true, target: toolInput.target, reason: toolInput.reason };

            case 'get_machine_definition':
                return this.getMachineDefinition();

            case 'add_node':
                this.addNode(toolInput);
                return { success: true, message: `Node ${toolInput.name} added` };

            case 'add_edge':
                this.addEdge(toolInput);
                return { success: true, message: `Edge ${toolInput.source} -> ${toolInput.target} added` };

            case 'modify_node':
                this.modifyNode(toolInput.name, toolInput.attributes);
                return { success: true, message: `Node ${toolInput.name} modified` };

            case 'remove_node':
                this.removeNode(toolInput.name);
                return { success: true, message: `Node ${toolInput.name} removed` };

            case 'get_execution_context':
                return this.getContextSnapshot();

            case 'set_context_value':
                return this.setContextValue(toolInput.nodeName, toolInput.attributeName, toolInput.value);

            case 'get_context_value':
                return this.getContextValue(toolInput.nodeName, toolInput.attributeName);

            case 'list_context_nodes':
                return this.listContextNodes();

            default:
                throw new Error(`Unknown tool: ${toolName}`);
        }
    }

    /**
     * Add a new node to the machine
     */
    public addNode(node: {
        name: string;
        type?: string;
        attributes?: Record<string, any>;
    }): void {
        // Check for duplicates
        if (this.machineData.nodes.find(n => n.name === node.name)) {
            throw new Error(`Node ${node.name} already exists`);
        }

        const newNode: any = {
            name: node.name,
            type: node.type
        };

        if (node.attributes) {
            newNode.attributes = Object.entries(node.attributes).map(([name, value]) => ({
                name,
                type: typeof value,
                value: String(value)
            }));
        }

        this.machineData.nodes.push(newNode);
        this.recordMutation({
            type: 'add_node',
            timestamp: new Date().toISOString(),
            data: node
        });
    }

    /**
     * Add a new edge between nodes
     */
    public addEdge(edge: {
        source: string;
        target: string;
        type?: string;
        label?: string;
    }): void {
        // Validate nodes exist
        if (!this.machineData.nodes.find(n => n.name === edge.source)) {
            throw new Error(`Source node ${edge.source} not found`);
        }
        if (!this.machineData.nodes.find(n => n.name === edge.target)) {
            throw new Error(`Target node ${edge.target} not found`);
        }

        this.machineData.edges.push(edge);
        this.recordMutation({
            type: 'add_edge',
            timestamp: new Date().toISOString(),
            data: edge
        });
    }

    /**
     * Modify attributes of an existing node
     */
    public modifyNode(name: string, attributes: Record<string, any>): void {
        const node = this.machineData.nodes.find(n => n.name === name);
        if (!node) {
            throw new Error(`Node ${name} not found`);
        }

        // Update or add attributes
        Object.entries(attributes).forEach(([key, value]) => {
            const existingAttr = node.attributes?.find(a => a.name === key);
            if (existingAttr) {
                existingAttr.value = String(value);
            } else {
                if (!node.attributes) node.attributes = [];
                node.attributes.push({
                    name: key,
                    type: typeof value,
                    value: String(value)
                });
            }
        });

        this.recordMutation({
            type: 'modify_node',
            timestamp: new Date().toISOString(),
            data: { name, attributes }
        });
    }

    /**
     * Remove a node and its connected edges
     */
    public removeNode(name: string): void {
        const index = this.machineData.nodes.findIndex(n => n.name === name);
        if (index === -1) {
            throw new Error(`Node ${name} not found`);
        }

        // Remove the node
        this.machineData.nodes.splice(index, 1);

        // Remove connected edges
        this.machineData.edges = this.machineData.edges.filter(
            e => e.source !== name && e.target !== name
        );

        this.recordMutation({
            type: 'remove_node',
            timestamp: new Date().toISOString(),
            data: { name }
        });
    }


    /**
     * Get a snapshot of the execution context
     */
    private getContextSnapshot(): any {
        return {
            currentNode: this.context.currentNode,
            visitedNodes: Array.from(this.context.visitedNodes),
            history: this.context.history,
            mutations: this.mutations
        };
    }


    /**
     * Set a value in a context node attribute with type validation
     */
    public setContextValue(nodeName: string, attributeName: string, value: any): any {
        // Check permissions if we're executing from a task node
        if (this.context.currentTaskNode) {
            const accessMap = this.getAccessibleContextNodes(this.context.currentTaskNode);
            const permissions = accessMap.get(nodeName);

            if (!permissions) {
                throw new Error(
                    `Permission denied: Task '${this.context.currentTaskNode}' has no connection to context '${nodeName}'. ` +
                    `Add an edge: ${this.context.currentTaskNode} -writes-> ${nodeName};`
                );
            }

            if (!permissions.canWrite) {
                throw new Error(
                    `Permission denied: Task '${this.context.currentTaskNode}' can only read from context '${nodeName}'. ` +
                    `To enable write access, use an edge like: ${this.context.currentTaskNode} -stores-> ${nodeName};`
                );
            }

            // Check field-level permissions if specified
            if (permissions.fields && !permissions.fields.includes(attributeName)) {
                throw new Error(
                    `Permission denied: Task '${this.context.currentTaskNode}' can only write to fields [${permissions.fields.join(', ')}] in context '${nodeName}'. ` +
                    `Field '${attributeName}' is not accessible.`
                );
            }
        }

        const node = this.machineData.nodes.find(n => n.name === nodeName);
        if (!node) {
            throw new Error(`Node ${nodeName} not found`);
        }

        // Find the attribute to get its declared type
        const attribute = node.attributes?.find(a => a.name === attributeName);
        if (!attribute) {
            throw new Error(`Attribute ${attributeName} not found in node ${nodeName}`);
        }

        // Validate type if declared
        if (attribute.type) {
            const isValidType = this.validateValueType(value, attribute.type);
            if (!isValidType) {
                throw new Error(`Value type mismatch: expected ${attribute.type}, got ${typeof value}`);
            }
        }

        // Update the attribute value
        attribute.value = this.serializeValue(value);

        // Record the mutation
        this.recordMutation({
            type: 'modify_node',
            timestamp: new Date().toISOString(),
            data: { name: nodeName, attributes: { [attributeName]: value } }
        });

        return {
            success: true,
            message: `Set ${nodeName}.${attributeName} = ${this.serializeValue(value)}`,
            nodeName,
            attributeName,
            value: this.serializeValue(value),
            type: attribute.type
        };
    }

    /**
     * Get a value from a context node attribute
     */
    public getContextValue(nodeName: string, attributeName: string): any {
        // Check permissions if we're executing from a task node
        if (this.context.currentTaskNode) {
            const accessMap = this.getAccessibleContextNodes(this.context.currentTaskNode);
            const permissions = accessMap.get(nodeName);

            if (!permissions) {
                throw new Error(
                    `Permission denied: Task '${this.context.currentTaskNode}' has no connection to context '${nodeName}'. ` +
                    `Add an edge: ${this.context.currentTaskNode} -reads-> ${nodeName}; or ${nodeName} -> ${this.context.currentTaskNode};`
                );
            }

            if (!permissions.canRead) {
                throw new Error(
                    `Permission denied: Task '${this.context.currentTaskNode}' cannot read from context '${nodeName}'.`
                );
            }

            // Check field-level permissions if specified
            if (permissions.fields && !permissions.fields.includes(attributeName)) {
                throw new Error(
                    `Permission denied: Task '${this.context.currentTaskNode}' can only read fields [${permissions.fields.join(', ')}] from context '${nodeName}'. ` +
                    `Field '${attributeName}' is not accessible.`
                );
            }
        }

        const node = this.machineData.nodes.find(n => n.name === nodeName);
        if (!node) {
            throw new Error(`Node ${nodeName} not found`);
        }

        const attribute = node.attributes?.find(a => a.name === attributeName);
        if (!attribute) {
            throw new Error(`Attribute ${attributeName} not found in node ${nodeName}`);
        }

        // Parse the value back to its original type
        const parsedValue = this.parseValue(attribute.value, attribute.type);

        return {
            success: true,
            nodeName,
            attributeName,
            value: parsedValue,
            type: attribute.type,
            rawValue: attribute.value
        };
    }

    /**
     * List all context nodes and their current values
     * Now filtered to only show accessible context nodes from the current task
     */
    public listContextNodes(): any {
        let contextNodes = this.machineData.nodes.filter(n =>
            n.type?.toLowerCase() === 'context' ||
            n.name.toLowerCase().includes('context') ||
            n.name.toLowerCase().includes('output') ||
            n.name.toLowerCase().includes('input')
        );

        // Filter to only accessible contexts if we're executing from a task node
        if (this.context.currentTaskNode) {
            const accessMap = this.getAccessibleContextNodes(this.context.currentTaskNode);
            const accessibleNames = Array.from(accessMap.keys());
            contextNodes = contextNodes.filter(n => accessibleNames.includes(n.name));
        }

        const nodeData = contextNodes.map(node => ({
            name: node.name,
            type: node.type,
            attributes: node.attributes?.map(attr => ({
                name: attr.name,
                type: attr.type,
                value: this.parseValue(attr.value, attr.type),
                rawValue: attr.value
            })) || []
        }));

        return {
            success: true,
            contextNodes: nodeData,
            count: contextNodes.length
        };
    }


    /**
     * Execute a task node using LLM with tool support
     */
    private async executeTaskNode(): Promise<{ output: string; nextNode?: string }> {
        console.log('🤖 executeTaskNode called for:', this.context.currentNode);

        const node = this.machineData.nodes.find(n => n.name === this.context.currentNode);
        if (!node) {
            throw new Error(`Node ${this.context.currentNode} not found`);
        }

        const nodeName = this.context.currentNode;
        const attributes = this.getCurrentNodeAttributes();
        const isMeta = attributes.meta === 'true' || attributes.meta === 'True';

        // Set current task node for permission checks in tool handlers
        this.context.currentTaskNode = nodeName;

        console.log('📋 Task node attributes:', attributes);
        console.log('🔧 LLM Client type:', this.llmClient.constructor.name);

        // Build tools array
        const tools: ToolDefinition[] = [];

        // Always add transition tools if there are outbound edges
        const transitionTools = this.generateTransitionTools();
        if (transitionTools.length > 0) {
            tools.push(...transitionTools);
        }

        // Add meta tools if this is a meta task
        if (isMeta) {
            tools.push(...this.generateMetaTools());
        }

        // Add context tools filtered by explicit edges from this task
        tools.push(...this.generateContextTools(nodeName));

        console.log('🛠️ Generated tools:', tools.map(t => t.name));

        // Resolve template variables in the prompt
        let resolvedPrompt = attributes.prompt || '';
        
        // // Ensure resolvedPrompt is a string
        // if (typeof resolvedPrompt !== 'string') {
        //     if (resolvedPrompt && typeof resolvedPrompt === 'object') {
        //         // Handle object/array cases - could be a complex attribute value
        //         // Check if it has a 'value' property (common in AST nodes)
        //         const objPrompt = resolvedPrompt as any;
        //         if ('value' in objPrompt && typeof objPrompt.value === 'string') {
        //             resolvedPrompt = objPrompt.value;
        //         } else {
        //             // Try to safely stringify, handling circular references
        //             try {
        //                 resolvedPrompt = JSON.stringify(resolvedPrompt);
        //             } catch (error) {
        //                 // Fallback for circular references or other stringify errors
        //                 resolvedPrompt = String(resolvedPrompt);
        //             }
        //         }
        //     } else {
        //         // Convert other types to string
        //         resolvedPrompt = String(resolvedPrompt);
        //     }
        // }
        
        // Simple template variable resolution for {{ variable.property }} syntax
        resolvedPrompt = resolvedPrompt.replace(/\{\{\s*(\w+)\.(\w+)\s*\}\}/g, (match: string, nodeName: string, attrName: string) => {
            console.log('🔍 Resolving template variable:', { match, nodeName, attrName });
            
            // Find the referenced node in the machine
            const referencedNode = this.machineData.nodes.find(n => n.name === nodeName);
            if (referencedNode && referencedNode.attributes) {
                const referencedAttr = referencedNode.attributes.find(a => a.name === attrName);
                if (referencedAttr) {
                    // Extract the actual value using shared utility
                    let value = extractValueFromAST(referencedAttr.value);

                    // Ensure the value is a string
                    if (typeof value !== 'string') {
                        value = String(value);
                    }

                    // Remove quotes if present and return the value
                    value = value.replace(/^"(.*)"$/, '$1');
                    console.log('✅ Resolved template variable:', { match, value });
                    return value;
                }
            }
            console.log('⚠️ Could not resolve template variable:', match);
            return match; // Return original if not found
        });

        console.log('📝 Original prompt:', attributes.prompt);
        console.log('📝 Resolved prompt:', resolvedPrompt);

        const promptContext: TaskPromptContext = {
            title: attributes.title,
            description: attributes.desc,
            prompt: resolvedPrompt,
            attributes: Object.fromEntries(
                Object.entries(attributes).filter(([key]) =>
                    !['title', 'desc', 'prompt', 'meta'].includes(key)
                )
            )
        };

        // Add runtime context (activeState, errorCount) to attributes if meta task
        if (isMeta) {
            promptContext.attributes = {
                ...promptContext.attributes,
                _activeState: this.context.activeState || 'none',
                _errorCount: this.context.errorCount
            };
        }

        // Determine which template to use based on task type
        const templateKey = (attributes.taskType || 'default') as keyof typeof TASK_PROMPT_TEMPLATES;
        const template = TASK_PROMPT_TEMPLATES[templateKey] || TASK_PROMPT_TEMPLATES.default;

        // Compile the prompt
        const prompt = compilePrompt(template, promptContext);
        console.log('📝 Compiled prompt:', prompt.substring(0, 200) + '...');

        // If no tools, use simple invocation
        if (tools.length === 0) {
            console.log('🔄 Making simple LLM call (no tools)...');
            const output = await this.llmClient.invokeModel(prompt);
            console.log('✅ LLM response received:', output.substring(0, 100) + '...');
            return { output };
        }

        // Multi-turn conversation with tools
        const messages: ConversationMessage[] = [
            { role: 'user', content: prompt }
        ];

        let nextNode: string | undefined;
        let finalText = '';

        console.log('🔄 Starting multi-turn conversation with tools...');

        // Tool use loop
        while (true) {
            console.log('📞 Making LLM call with tools...');
            const response = await this.llmClient.invokeWithTools(messages, tools);
            console.log('📨 LLM response received:', response);

            // Extract text
            const text = this.llmClient.extractText(response);
            if (text) {
                finalText += (finalText ? '\n' : '') + text;
                console.log('📄 Extracted text:', text.substring(0, 100) + '...');
            }

            // Check for tool uses
            const toolUses = this.llmClient.extractToolUses(response);
            console.log('🔧 Tool uses found:', toolUses.length);

            if (toolUses.length === 0) {
                // No more tools to invoke, we're done
                console.log('🏁 No more tools to invoke, conversation complete');
                break;
            }

            // Add assistant message to conversation
            messages.push({
                role: 'assistant',
                content: response.content
            });

            // Process each tool use
            const toolResults: ContentBlock[] = [];

            for (const toolUse of toolUses) {
                console.log('⚙️ Processing tool use:', toolUse.name, toolUse.input);
                try {
                    const result = this.handleToolUse(toolUse.name, toolUse.input);

                    // Special handling for transition tool
                    if (toolUse.name === 'transition') {
                        nextNode = result.target;
                        console.log('🎯 Transition chosen:', nextNode);
                    }

                    toolResults.push({
                        type: 'tool_result' as any,
                        tool_use_id: toolUse.id,
                        content: JSON.stringify(result)
                    } as any);
                } catch (error: unknown) {
                    const errorMessage = error instanceof Error ? error.message : String(error);
                    console.error('❌ Tool execution error:', errorMessage);
                    toolResults.push({
                        type: 'tool_result' as any,
                        tool_use_id: toolUse.id,
                        content: JSON.stringify({ error: errorMessage }),
                        is_error: true
                    } as any);
                }
            }

            // Add tool results to conversation
            messages.push({
                role: 'user',
                content: toolResults
            });

            // If we got a transition, we can stop the loop
            if (nextNode) {
                console.log('🎯 Transition received, ending conversation');
                break;
            }
        }

        console.log('✅ Task execution complete:', { finalText: finalText.substring(0, 100) + '...', nextNode });
        return { output: finalText, nextNode };
    }

    /**
     * Execute a single step of the machine
     * @returns true if a transition was made, false if no valid transitions available
     */
    public async step(): Promise<boolean> {
        const allTransitions = this.getAvailableTransitions();
        if (allTransitions.length === 0) {
            return false;
        }

        // Get current node
        const currentNode = this.machineData.nodes.find(n => n.name === this.context.currentNode);
        if (!currentNode) {
            throw new Error(`Node ${this.context.currentNode} not found`);
        }

        // If current node is a state node, make it the active state
        if (this.isStateNode(currentNode)) {
            this.context.activeState = currentNode.name;
            console.log(`🏛️ Active state: ${this.context.activeState}`);
        }

        // Execute node-specific logic
        let output: string | undefined;
        let nextNode: string | undefined;

        // Check if this is a task node (case-insensitive) or has a prompt attribute
        const isTaskNode = NodeTypeChecker.isTask(currentNode);

        console.log('🔍 Node execution check:', {
            nodeName: currentNode.name,
            nodeType: currentNode.type,
            isTaskNode,
            isState: this.isStateNode(currentNode),
            activeState: this.context.activeState,
            errorCount: this.context.errorCount,
            attributes: currentNode.attributes
        });

        if (isTaskNode) {
            console.log('🤖 Executing task node with LLM...');
            try {
                const result = await this.executeTaskNode();
                output = result.output;
                nextNode = result.nextNode;
                console.log('✅ Task execution result:', { output: output?.substring(0, 100), nextNode });
            } catch (error) {
                // Track errors for meta-evolution
                this.context.errorCount++;
                console.error(`❌ Task execution error (total errors: ${this.context.errorCount}):`, error);
                throw error;
            }
        }

        // Filter transitions by edge predicates
        const validTransitions = allTransitions.filter(transition => {
            const edge = this.machineData.edges.find(e =>
                e.source === this.context.currentNode && e.target === transition.target
            );

            if (!edge) return true; // No edge found, allow transition

            const condition = this.extractEdgeCondition(edge);
            const isValid = this.evaluateCondition(condition);

            if (condition) {
                console.log(`🔀 Evaluating edge condition for ${edge.source} -> ${edge.target}: "${condition}" = ${isValid}`);
            }

            return isValid;
        });

        if (validTransitions.length === 0) {
            console.log('⚠️ No valid transitions after filtering by edge predicates');
            return false;
        }

        // If no next node chosen by LLM, take the first valid transition
        if (!nextNode) {
            nextNode = validTransitions[0].target;
        }

        this.context.visitedNodes.add(this.context.currentNode);

        // Record the transition in history
        this.context.history.push({
            from: this.context.currentNode,
            to: nextNode,
            transition: nextNode ? (allTransitions.find(t => t.target === nextNode)?.type || 'LLM-chosen') : 'default',
            timestamp: new Date().toISOString(),
            output
        });

        // Update current node
        this.context.currentNode = nextNode;
        return true;
    }

    /**
     * Run the machine until it reaches a terminal state (no more transitions)
     * @returns The execution context with the final state
     */
    public async execute(): Promise<MachineExecutionContext> {
        while (await this.step()) {
            // Continue stepping until no more transitions
        }
        return this.context;
    }


    /**
     * Generate a Mermaid class diagram showing the current execution state
     */
    public toMermaidRuntime(): string {
        const lines: string[] = [];

        // Header with runtime indicator
        lines.push('---');
        lines.push(`title: "${this.machineData.title} [RUNTIME]"`);
        lines.push('config:');
        lines.push('  class:');
        lines.push('    hideEmptyMembersBox: true');
        lines.push('---');
        lines.push('classDiagram-v2');
        lines.push('');

        // Handle empty machine case
        if (this.machineData.nodes.length === 0) {
            lines.push('  class EmptyMachine["⚠️ Empty Machine"] {');
            lines.push('    <<empty>>');
            lines.push('    +status: NO_NODES');
            lines.push('    +message: "Machine has no nodes to execute"');
            lines.push('  }');
            lines.push('');
            lines.push('  classDef emptyNode fill:#FF9800,stroke:#F57C00,stroke-width:2px,color:#fff');
            lines.push('  class EmptyMachine emptyNode');
            return lines.join('\n');
        }

        // Calculate edge transition counts from history
        const edgeCounts = new Map<string, number>();
        this.context.history.forEach(step => {
            const key = `${step.from}->${step.to}`;
            edgeCounts.set(key, (edgeCounts.get(key) || 0) + 1);
        });

        // Define nodes with runtime state indicators
        this.machineData.nodes.forEach(node => {
            const isCurrent = node.name === this.context.currentNode;
            const isVisited = this.context.visitedNodes.has(node.name);
            const visitCount = this.context.history.filter(h => h.from === node.name).length;

            const statusEmoji = isCurrent ? '▶️' : (isVisited ? '✅' : '⏸️');
            const statusText = isCurrent ? 'CURRENT' : (isVisited ? 'VISITED' : 'PENDING');

            // Build class header with runtime status
            const classHeader = `class ${node.name}["${statusEmoji} ${node.name}"]`;
            lines.push(`  ${classHeader} {`);
            
            // Add type annotation
            if (node.type) {
                lines.push(`    <<${node.type}>>`);
            }

            // Add runtime status info
            lines.push(`    +status: ${statusText}`);
            if (visitCount > 0) {
                lines.push(`    +visits: ${visitCount}`);
            }

            // Add attributes
            if (node.attributes && node.attributes.length > 0) {
                node.attributes.forEach(attr => {
                    if (attr.name === 'prompt' || attr.name === 'desc') return; // Skip display attributes
                    
                    let displayValue = this.formatAttributeValue(attr.value);
                    const typeAnnotation = attr.type ? ` : ${attr.type}` : '';
                    lines.push(`    +${attr.name}${typeAnnotation} = ${displayValue}`);
                });
            }

            lines.push('  }');
            lines.push('');
        });

        // Add styling for different states
        lines.push('  %% Runtime State Styling');
        lines.push('  classDef currentNode fill:#4CAF50,stroke:#2E7D32,stroke-width:4px,color:#fff');
        lines.push('  classDef visitedNode fill:#2196F3,stroke:#1565C0,stroke-width:2px,color:#fff');
        lines.push('  classDef pendingNode fill:#FFC107,stroke:#F57F17,stroke-width:1px,color:#000');
        lines.push('');

        // Apply styling to nodes
        this.machineData.nodes.forEach(node => {
            const isCurrent = node.name === this.context.currentNode;
            const isVisited = this.context.visitedNodes.has(node.name);
            const styleClass = isCurrent ? 'currentNode' : (isVisited ? 'visitedNode' : 'pendingNode');
            lines.push(`  class ${node.name} ${styleClass}`);
        });

        lines.push('');

        // Define edges with traversal counts
        this.machineData.edges.forEach(edge => {
            const key = `${edge.source}->${edge.target}`;
            const count = edgeCounts.get(key) || 0;

            let label = edge.label || edge.type || '';
            if (count > 0) {
                label += (label ? ' ' : '') + `[${count}x]`;
            }

            lines.push(`  ${edge.source} --> ${edge.target}${label ? ` : ${label}` : ''}`);
        });

        // Add execution path as comments
        if (this.context.history.length > 0) {
            lines.push('');
            lines.push('  %% Execution Path:');
            this.context.history.forEach((step, idx) => {
                const timestamp = new Date(step.timestamp).toLocaleTimeString();
                lines.push(`  %% ${idx + 1}. ${step.from} → ${step.to} (${step.transition}) at ${timestamp}`);
                if (step.output) {
                    const truncatedOutput = step.output.length > 50 
                        ? step.output.substring(0, 50) + '...' 
                        : step.output;
                    lines.push(`  %%    Output: ${truncatedOutput}`);
                }
            });
        }

        // Add mutations if any
        if (this.mutations.length > 0) {
            lines.push('');
            lines.push('  %% Mutations Applied:');
            this.mutations.forEach((mut, idx) => {
                lines.push(`  %% ${idx + 1}. ${mut.type}: ${JSON.stringify(mut.data)}`);
            });
        }

        return lines.join('\n');
    }

    /**
     * Format attribute values for display
     */
    private formatAttributeValue(value: any): string {
        if (value === null || value === undefined) {
            return 'null';
        }
        
        if (typeof value === 'string') {
            // Remove quotes and truncate if too long
            const cleaned = value.replace(/^["']|["']$/g, '');
            return cleaned.length > 30 ? cleaned.substring(0, 30) + '...' : cleaned;
        }
        
        if (Array.isArray(value)) {
            return `[${value.join(', ')}]`;
        }
        
        if (typeof value === 'object') {
            try {
                return JSON.stringify(value);
            } catch (error) {
                return String(value);
            }
        }
        
        return String(value);
    }

    /**
     * Generate a Mermaid class diagram with runtime state overlays
     */
    public toMermaidRuntimeClass(): string {
        const lines: string[] = [];

        lines.push('classDiagram');
        lines.push('');

        // Define classes with runtime info
        this.machineData.nodes.forEach(node => {
            const isCurrent = node.name === this.context.currentNode;
            const isVisited = this.context.visitedNodes.has(node.name);

            const type = node.type || 'node';
            const statusEmoji = isCurrent ? '▶️' : (isVisited ? '✓' : '◯');

            lines.push(`  class ${node.name} {`);
            lines.push(`    <<${type}>>`);
            lines.push(`    +status: ${statusEmoji} ${isCurrent ? 'CURRENT' : (isVisited ? 'VISITED' : 'PENDING')}`);

            // Add attributes
            if (node.attributes) {
                node.attributes.forEach(attr => {
                    lines.push(`    +${attr.name}: ${attr.value}`);
                });
            }

            lines.push(`  }`);

            // Styling
            if (isCurrent) {
                lines.push(`  class ${node.name} currentNode`);
            } else if (isVisited) {
                lines.push(`  class ${node.name} visitedNode`);
            }
        });

        lines.push('');

        // Edges with traversal annotations
        const edgeCounts = new Map<string, number>();
        this.context.history.forEach(step => {
            const key = `${step.from}->${step.to}`;
            edgeCounts.set(key, (edgeCounts.get(key) || 0) + 1);
        });

        this.machineData.edges.forEach(edge => {
            const count = edgeCounts.get(`${edge.source}->${edge.target}`) || 0;
            const weight = count > 0 ? ' : Traversed' : '';

            let label = edge.type || '';
            if (count > 0) {
                label += ` (${count}x)`;
            }

            lines.push(`  ${edge.source} --> ${edge.target}${label ? ` : ${label}` : weight}`);
        });

        lines.push('');

        // Style definitions
        lines.push('  classDef currentNode fill:#4CAF50,stroke:#2E7D32,stroke-width:4px,color:#fff');
        lines.push('  classDef visitedNode fill:#2196F3,stroke:#1565C0,stroke-width:2px,color:#fff');

        return lines.join('\n');
    }
}<|MERGE_RESOLUTION|>--- conflicted
+++ resolved
@@ -20,11 +20,8 @@
     MachineMutation,
     MachineExecutorConfig
 } from './base-executor.js';
-<<<<<<< HEAD
 import { extractValueFromAST } from './utils/ast-helpers.js';
-=======
 import { NodeTypeChecker } from './node-type-checker.js';
->>>>>>> 4583278e
 
 // Re-export interfaces for backward compatibility
 export type { MachineExecutionContext, MachineData, MachineMutation, MachineExecutorConfig };
@@ -705,7 +702,6 @@
         };
     }
 
-
     /**
      * Execute a task node using LLM with tool support
      */
