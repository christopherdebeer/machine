#!/usr/bin/env node

/**
 * Dedicated Example Extraction Script
 * 
 * Extracts code examples from markdown documentation and organizes them
 * into a clean, logical folder structure without the double "examples" issue.
 */

import { readdir, readFile, writeFile, stat, mkdir, rm } from 'fs/promises';
import { join, dirname, basename, relative } from 'path';
import { fileURLToPath } from 'url';

const __filename = fileURLToPath(import.meta.url);
const __dirname = dirname(__filename);

// Color codes for terminal output
const colors = {
    reset: '\x1b[0m',
    bright: '\x1b[1m',
    dim: '\x1b[2m',
    red: '\x1b[31m',
    green: '\x1b[32m',
    yellow: '\x1b[33m',
    blue: '\x1b[34m',
    magenta: '\x1b[35m',
    cyan: '\x1b[36m'
};

function log(message, level = 'info') {
    const timestamp = new Date().toISOString().split('T')[1].split('.')[0];
    const prefix = {
        info: `${colors.blue}ℹ${colors.reset}`,
        success: `${colors.green}✓${colors.reset}`,
        warn: `${colors.yellow}⚠${colors.reset}`,
        error: `${colors.red}✗${colors.reset}`,
        step: `${colors.magenta}▶${colors.reset}`
    }[level] || '';

    console.log(`${colors.dim}[${timestamp}]${colors.reset} ${prefix} ${message}`);
}

/**
<<<<<<< HEAD
 * Maps source file paths to appropriate example categories with better structure
=======
 * Load file extensions from langium-config.json (source of truth)
 */
async function getFileExtensions(projectRoot) {
    const langiumConfigPath = join(projectRoot, 'langium-config.json');
    const langiumConfig = JSON.parse(await readFile(langiumConfigPath, 'utf-8'));
    return langiumConfig.languages[0].fileExtensions;
}

/**
 * Get the primary/preferred file extension
 */
function getPrimaryExtension(extensions) {
    return extensions[0];
}

/**
 * Maps source file paths to appropriate example categories
>>>>>>> 6fdc4bcd
 */
function getCategoryFromPath(sourcePath) {
    const parts = sourcePath.replace(/^docs\//, '').split('/');
    const fileName = parts[parts.length - 1].replace(/\.(md|mdx)$/, '');

    // Handle different documentation structures
    if (parts.length === 1) {
        // docs/README.md → "basic"
        // docs/styling.md → "styling"
        if (fileName === 'README') return 'basic';
        return fileName;
    }

    if (parts[0] === 'examples') {
        // docs/examples/advanced-features.md → "advanced-features"
        // docs/examples/README.md → "basic" (overview examples should go to basic)
        if (parts.length === 2 && fileName !== 'README') {
            return fileName;
        }
        return 'basic'; // For docs/examples/README.md - these are basic examples
    }

    if (parts[0] === 'syntax') {
        // docs/syntax/ has many files - create subfolders based on filename
        // docs/syntax/machines.md → "syntax/machines"
        // docs/syntax/states.md → "syntax/states"
        if (fileName === 'README') return 'syntax';
        return `syntax/${fileName}`;
    }

    // For other multi-level paths, preserve directory structure
    // docs/getting-started/installation.md → "getting-started/installation"
    if (parts.length >= 2) {
        if (fileName === 'README') {
            return parts[0]; // docs/getting-started/README.md → "getting-started"
        }
        return parts.slice(0, -1).join('/') + '/' + fileName;
    }

    // Fallback: use first part as category
    return parts[0];
}

/**
 * Extracts a meaningful filename from code block content or generates one
 */
function extractFilename(content, sourceFile, blockIndex, primaryExt) {
    // Try to extract machine name from content
    const machineMatch = content.match(/^machine\s+"([^"]+)"/m);
    if (machineMatch) {
        const machineName = machineMatch[1]
            .toLowerCase()
            .replace(/[^a-z0-9\s-]/g, '')
            .replace(/\s+/g, '-')
            .substring(0, 50); // Limit length
        return `${machineName}${primaryExt}`;
    }

    // Generate from source file and block index
    const sourceParts = sourceFile.replace(/^docs\//, '').replace(/\.(md|mdx)$/, '').split('/');
    const baseName = sourceParts[sourceParts.length - 1].toLowerCase().replace(/readme$/i, 'example');

    return `${baseName}-${blockIndex}${primaryExt}`;
}

/**
 * Extracts examples from a single markdown file
 */
function extractFromMarkdown(content, sourceFile, primaryExt) {
    const lines = content.split('\n');
    const examples = [];
    const unnamedBlocks = [];
    let inCodeblock = false;
    let codeblockPath = null;
    let codeblockContent = [];
    let lineNumber = 0;
    let blockIndex = 0;

    for (const line of lines) {
        lineNumber++;
        
        if (line.startsWith('```')) {
            if (!inCodeblock) {
                const matchWithPath = line.match(/^```(dygram|mach|machine)\s+(.+\.(dygram|mach))$/);
                const matchWithoutPath = line.match(/^```(dygram|mach|machine)\s*(.*)$/);

                // Check for !no-extract marker
                const hasNoExtractMarker = matchWithoutPath && matchWithoutPath[2].includes('!no-extract');

                if (matchWithPath) {
                    // Explicit path provided
                    inCodeblock = true;
                    codeblockPath = matchWithPath[2].trim();
                    codeblockContent = [];
                } else if (matchWithoutPath && !hasNoExtractMarker) {
                    // Generate path automatically
                    inCodeblock = true;
                    blockIndex++;
                    
                    const category = getCategoryFromPath(sourceFile);
                    const filename = extractFilename('', sourceFile, blockIndex, primaryExt); // We'll update this after getting content
                    codeblockPath = `examples/${category}/${filename}`;
                    codeblockContent = [];
                    
                    unnamedBlocks.push({
                        sourceFile,
                        sourceLine: lineNumber,
                        generatedPath: codeblockPath
                    });
                } else if (hasNoExtractMarker) {
                    // Skip extraction but mark as in codeblock
                    inCodeblock = true;
                    codeblockPath = null;
                    codeblockContent = [];
                }
            } else {
                // End of code block
                if (codeblockPath) {
                    const content = codeblockContent.join('\n');
                    
                    // If this was an unnamed block, try to get a better filename from content
                    if (unnamedBlocks.some(b => b.generatedPath === codeblockPath)) {
                        const category = getCategoryFromPath(sourceFile);
                        const betterFilename = extractFilename(content, sourceFile, blockIndex, primaryExt);
                        codeblockPath = `examples/${category}/${betterFilename}`;

                        // Update the unnamed block record
                        const blockRecord = unnamedBlocks.find(b => b.generatedPath.endsWith(betterFilename));
                        if (blockRecord) {
                            blockRecord.generatedPath = codeblockPath;
                        }
                    }
                    
                    examples.push({
                        path: codeblockPath,
                        content,
                        sourceFile: sourceFile,
                        sourceLine: lineNumber - codeblockContent.length - 1,
                        isUnnamed: unnamedBlocks.some(b => b.generatedPath === codeblockPath)
                    });
                }
                inCodeblock = false;
                codeblockPath = null;
                codeblockContent = [];
            }
        } else if (inCodeblock && codeblockPath) {
            codeblockContent.push(line);
        }
    }
    
    return { examples, unnamedBlocks };
}

/**
 * Recursively scans for markdown files
 */
async function scanMarkdownFiles(dir) {
    const files = [];
    const entries = await readdir(dir, { withFileTypes: true });

    for (const entry of entries) {
        const fullPath = join(dir, entry.name);
        if (entry.isDirectory()) {
            if (entry.name !== 'node_modules' && entry.name !== '.git' && entry.name !== 'archived') {
                files.push(...await scanMarkdownFiles(fullPath));
            }
        } else if (entry.name.endsWith('.md') || entry.name.endsWith('.mdx')) {
            files.push(fullPath);
        }
    }
    return files;
}

/**
 * Main extraction function
 */
export async function extractExamples(projectRoot) {
    console.log(`\n${colors.bright}${colors.cyan}${'='.repeat(50)}${colors.reset}`);
    console.log(`${colors.bright}${colors.cyan}EXAMPLE EXTRACTION${colors.reset}`);
    console.log(`${colors.bright}${colors.cyan}${'='.repeat(50)}${colors.reset}\n`);

    const docsDir = join(projectRoot, 'docs');
    const examplesDir = join(projectRoot, 'examples');

    // Load file extensions from langium-config.json
    const fileExtensions = await getFileExtensions(projectRoot);
    const primaryExt = getPrimaryExtension(fileExtensions);
    log(`Using file extensions: ${fileExtensions.join(', ')} (primary: ${primaryExt})`);

    log(`Scanning docs directory: ${relative(projectRoot, docsDir)}`);

    // Clean existing examples directory
    try {
        await rm(examplesDir, { recursive: true, force: true });
        log('Cleaned existing examples directory');
    } catch (error) {
        // Directory might not exist, that's fine
    }

    // Scan for markdown files
    const markdownFiles = await scanMarkdownFiles(docsDir);
    log(`Found ${markdownFiles.length} markdown files`, 'info');

    // Extract examples from all files
    const allExamples = [];
    const allUnnamedBlocks = [];

    for (const mdFile of markdownFiles) {
        const content = await readFile(mdFile, 'utf-8');
        const { examples, unnamedBlocks } = extractFromMarkdown(content, relative(projectRoot, mdFile), primaryExt);
        allExamples.push(...examples);
        allUnnamedBlocks.push(...unnamedBlocks);
    }

    log(`Extracted ${allExamples.length} examples from documentation`, 'success');

    // Report unnamed blocks
    if (allUnnamedBlocks.length > 0) {
        log(`Found ${allUnnamedBlocks.length} unnamed code block(s)`, 'warn');
        console.log(`\n${colors.dim}Unnamed code blocks (consider adding explicit filenames):${colors.reset}`);
        for (const block of allUnnamedBlocks) {
            log(`  ${block.sourceFile}:${block.sourceLine} → ${block.generatedPath}`, 'warn');
        }
        console.log(`\n${colors.dim}To fix: Add filename after language identifier, e.g.:${colors.reset}`);
        log(`  \`\`\`dygram examples/category/filename.dygram`, 'info');
        console.log('');
    }

    // Write examples to disk
    console.log(`\n${colors.dim}Writing example files:${colors.reset}`);
    let writeCount = 0;
    const byDirectory = {};

    for (const example of allExamples) {
        const fullPath = join(projectRoot, example.path);
        const dir = dirname(fullPath);
        await mkdir(dir, { recursive: true });

        // Calculate end line number
        const contentLines = example.content.split('\n').length;
        const endLine = example.sourceLine + contentLines + 1;

        // Add provenance comment
        const provenanceComment = `// do not edit, automatically extracted from ${example.sourceFile} lines ${example.sourceLine}-${endLine}.\n`;
        const contentWithProvenance = provenanceComment + example.content;

        await writeFile(fullPath, contentWithProvenance, 'utf-8');

        const dirName = relative(examplesDir, dir);
        byDirectory[dirName] = (byDirectory[dirName] || 0) + 1;
        writeCount++;
    }

    // Report results by directory
    for (const [dir, count] of Object.entries(byDirectory)) {
        log(`  ${dir}: ${count} file(s)`);
    }

    log(`Successfully wrote ${writeCount} example files`, 'success');

    return { count: writeCount, examples: allExamples };
}

// CLI support
if (import.meta.url === `file://${process.argv[1]}`) {
    const projectRoot = join(__dirname, '..');
    
    try {
        await extractExamples(projectRoot);
        console.log(`\n${colors.bright}${colors.green}✓ Example extraction completed successfully${colors.reset}\n`);
    } catch (error) {
        console.error(`\n${colors.bright}${colors.red}✗ Example extraction failed${colors.reset}`);
        console.error(error.message);
        console.error(error.stack);
        process.exit(1);
    }
}<|MERGE_RESOLUTION|>--- conflicted
+++ resolved
@@ -41,9 +41,6 @@
 }
 
 /**
-<<<<<<< HEAD
- * Maps source file paths to appropriate example categories with better structure
-=======
  * Load file extensions from langium-config.json (source of truth)
  */
 async function getFileExtensions(projectRoot) {
@@ -61,7 +58,6 @@
 
 /**
  * Maps source file paths to appropriate example categories
->>>>>>> 6fdc4bcd
  */
 function getCategoryFromPath(sourcePath) {
     const parts = sourcePath.replace(/^docs\//, '').split('/');
